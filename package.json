--- conflicted
+++ resolved
@@ -31,16 +31,9 @@
     "node": "20.11.0"
   },
   "devDependencies": {
-<<<<<<< HEAD
     "@commitlint/cli": "^17.8.1",
     "@commitlint/config-conventional": "^17.8.1",
     "buffer": "^5.7.1",
-=======
-    "@commitlint/cli": "^17.7.2",
-    "@commitlint/config-conventional": "^17.6.7",
-    "assert": "^2.0.0",
-    "buffer": "^5.5.0",
->>>>>>> e70c36c7
     "conventional-changelog-cli": "^2.2.2",
     "crypto-browserify": "^3.12.0",
     "husky": "^8.0.3",
