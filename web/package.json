{
  "name": "@kleros/kleros-v2-web",
  "version": "0.1.0",
  "source": "src/index.html",
  "browserslist": "> 0.5%, not dead",
  "repository": "",
  "author": "",
  "license": "MIT",
  "alias": {
    "src": "./src",
    "utils": "./src/utils",
    "assets": "./src/assets",
    "components": "./src/components",
    "connectors": "./src/connectors",
    "context": "./src/context",
    "layout": "./src/layout",
    "consts": "./src/consts",
    "hooks": "./src/hooks",
    "queries": "./src/hooks/queries",
    "pages": "./src/pages",
    "styles": "./src/styles",
    "svgs": "./src/assets/svgs"
  },
  "packageManager": "yarn@3.3.1",
  "scripts": {
    "clear": "rm -r .parcel-cache",
    "clean": "rm dist/bundle.js",
    "start": "parcel",
    "start-local": "REACT_APP_SUBGRAPH_ENDPOINT=http://localhost:8000/subgraphs/name/kleros/kleros-v2-core-local parcel",
    "build": "yarn run generate-hooks && yarn run parcel build",
    "check-style": "eslint 'src/**/*.{js,jsx,ts,tsx}'",
    "check-types": "tsc --noEmit",
    "generate-gql": "graphql-codegen",
    "generate-hooks": "wagmi generate"
  },
  "prettier": "@kleros/kleros-v2-prettier-config",
  "devDependencies": {
    "@graphql-codegen/cli": "^4.0.1",
    "@graphql-codegen/client-preset": "^4.0.1",
    "@kleros/kleros-v2-eslint-config": "workspace:^",
    "@kleros/kleros-v2-prettier-config": "workspace:^",
    "@kleros/kleros-v2-tsconfig": "workspace:^",
    "@netlify/functions": "^1.6.0",
    "@parcel/transformer-svg-react": "~2.8.0",
    "@parcel/watcher": "~2.1.0",
    "@types/amqplib": "^0.10.1",
    "@types/busboy": "^1.5.0",
    "@types/react": "^18.2.12",
    "@types/react-dom": "^18.2.5",
    "@types/styled-components": "^5.1.26",
    "@typescript-eslint/eslint-plugin": "^5.58.0",
    "@typescript-eslint/parser": "^5.58.0",
    "@typescript-eslint/utils": "^5.58.0",
    "@wagmi/cli": "^1.1.0",
    "eslint": "^8.38.0",
    "eslint-config-prettier": "^8.8.0",
    "eslint-import-resolver-parcel": "^1.10.6",
    "eslint-plugin-react": "^7.32.2",
    "eslint-plugin-react-hooks": "^4.6.0",
    "lru-cache": "^7.18.3",
    "typescript": "^4.9.5"
  },
  "dependencies": {
<<<<<<< HEAD
    "@filebase/client": "^0.0.4",
    "@graphql-codegen/cli": "^4.0.1",
    "@graphql-codegen/typescript": "^2.8.8",
    "@graphql-codegen/typescript-operations": "^2.5.13",
=======
>>>>>>> 45e26c28
    "@kleros/kleros-v2-contracts": "workspace:^",
    "@kleros/ui-components-library": "^2.5.2",
    "@sentry/react": "^7.55.2",
    "@sentry/tracing": "^7.55.2",
    "@types/react-modal": "^3.16.0",
    "@web3modal/ethereum": "^2.2.2",
    "@web3modal/react": "^2.2.2",
    "amqplib": "^0.10.3",
    "chart.js": "^3.9.1",
    "chartjs-adapter-moment": "^1.0.1",
    "core-js": "^3.31.0",
    "ethers": "^5.7.2",
    "graphql": "^16.6.0",
    "graphql-request": "~5.1.0",
    "moment": "^2.29.4",
    "parcel": "~2.8.0",
    "react": "^18.2.0",
    "react-chartjs-2": "^4.3.1",
    "react-dom": "^18.2.0",
    "react-error-boundary": "^3.1.4",
    "react-identicons": "^1.2.5",
    "react-is": "^18.2.0",
    "react-jazzicon": "^1.0.4",
    "react-loading-skeleton": "^3.3.1",
    "react-markdown": "^8.0.7",
    "react-modal": "^3.16.1",
    "react-router-dom": "^6.13.0",
    "react-scripts": "^5.0.1",
    "react-toastify": "^9.1.3",
    "react-use": "^17.4.0",
    "styled-components": "^5.3.9",
    "swr": "^1.3.0",
    "viem": "^0.3.48",
    "wagmi": "^1.1.0"
  },
  "volta": {
    "node": "16.18.1",
    "yarn": "3.3.1"
  }
}<|MERGE_RESOLUTION|>--- conflicted
+++ resolved
@@ -61,13 +61,7 @@
     "typescript": "^4.9.5"
   },
   "dependencies": {
-<<<<<<< HEAD
     "@filebase/client": "^0.0.4",
-    "@graphql-codegen/cli": "^4.0.1",
-    "@graphql-codegen/typescript": "^2.8.8",
-    "@graphql-codegen/typescript-operations": "^2.5.13",
-=======
->>>>>>> 45e26c28
     "@kleros/kleros-v2-contracts": "workspace:^",
     "@kleros/ui-components-library": "^2.5.2",
     "@sentry/react": "^7.55.2",
