--- conflicted
+++ resolved
@@ -56,13 +56,8 @@
     "@graphql-codegen/typescript": "^2.7.3",
     "@graphql-codegen/typescript-operations": "^2.5.3",
     "@kleros/kleros-v2-contracts": "workspace:^",
-<<<<<<< HEAD
     "@kleros/ui-components-library": "^1.7.0",
-    "chart.js": "^3.8.2",
-=======
-    "@kleros/ui-components-library": "^1.5.0",
     "chart.js": "^3.9.1",
->>>>>>> 7d6ad84b
     "chartjs-adapter-moment": "^1.0.0",
     "core-js": "^3.21.1",
     "ethers": "^5.6.5",
