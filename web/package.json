--- conflicted
+++ resolved
@@ -40,11 +40,8 @@
     "typescript": "^4.5.5"
   },
   "dependencies": {
-<<<<<<< HEAD
+    "@kleros/kleros-v2-contracts": "workspace:^",
     "@kleros/ui-components-library": "^0.1.3",
-=======
-    "@kleros/kleros-v2-contracts": "workspace:^",
->>>>>>> ddd79601
     "react": "^18.0.0",
     "react-dom": "^18.0.0",
     "react-is": "^18.0.0",
