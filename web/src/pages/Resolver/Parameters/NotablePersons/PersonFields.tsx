import React, { useRef } from "react";
import styled, { css } from "styled-components";
<<<<<<< HEAD
import { usePublicClient } from "wagmi";
import { responsiveSize } from "styles/responsiveSize";
import { landscapeStyle } from "styles/landscapeStyle";
import { Alias, useNewDisputeContext } from "context/NewDisputeContext";
import { validateAddress } from "utils/validateAddressOrEns";
import { isUndefined } from "utils/index";
=======

import { Alias, useNewDisputeContext } from "context/NewDisputeContext";
import { isUndefined } from "utils/index";
import { validateAddress } from "utils/validateAddressOrEns";

import { landscapeStyle } from "styles/landscapeStyle";
import { responsiveSize } from "styles/responsiveSize";

>>>>>>> 98921427
import LabeledInput from "components/LabeledInput";

const Container = styled.div`
  display: flex;
  flex-direction: column;
  gap: 48px;
  width: 84vw;

  ${landscapeStyle(
    () => css`
      width: ${responsiveSize(442, 700, 900)};
    `
  )}
`;

const AliasContainer = styled.div`
  display: flex;
  flex-direction: column;
  gap: 30px;
  width: 100%;
  ${landscapeStyle(
    () => css`
      display: grid;
      grid-template-columns: 190px auto;
    `
  )}
`;

const PersonFields: React.FC = () => {
  const { disputeData, setDisputeData } = useNewDisputeContext();
  const validationTimerRef = useRef<NodeJS.Timeout | null>(null);
  const publicClient = usePublicClient();

  const debounceValidateAddress = (address: string, key: number) => {
    // Clear the existing timer
    if (validationTimerRef.current) {
      clearTimeout(validationTimerRef.current);
    }

    // Set a new timer for validation after 500 milliseconds
    validationTimerRef.current = setTimeout(async () => {
      const isValid = await validateAddress(address, publicClient);
      const updatedAliases = disputeData.aliases;
      if (isUndefined(updatedAliases) || isUndefined(updatedAliases[key])) return;
      updatedAliases[key].isValid = isValid;

      setDisputeData({ ...disputeData, aliases: updatedAliases });
    }, 500);
  };
  const handleAliasesWrite = (event: React.ChangeEvent<HTMLInputElement>) => {
    const key = parseInt(event.target.id.replace(/\D/g, ""), 10) - 1;
    let aliases = disputeData.aliases;
    if (isUndefined(aliases)) return;

    aliases[key] = { ...aliases[key], [event.target.name]: event.target.value };
    setDisputeData({ ...disputeData, aliases });

    //since resolving ens is async, we update asynchronously too with debounce
    event.target.name === "address" && debounceValidateAddress(event.target.value, key);
  };

  const showError = (alias: Alias) => {
    return alias.address !== "" && !alias.isValid;
  };

  return (
    <Container>
      {disputeData.aliases?.map((alias, index) => (
        <AliasContainer key={alias?.id}>
          <LabeledInput
            name="name"
            label={`Person ${index + 1}`}
            placeholder="eg. Alice (Developer)"
            value={alias.name}
            onChange={handleAliasesWrite}
          />
          <LabeledInput
            name="address"
            label={`Person ${index + 1} Address`}
            variant={showError(alias) ? "error" : ""}
            message={showError(alias) ? "Invalid Address or ENS" : ""}
            placeholder="eg. Alice.eth"
            value={alias.address}
            onChange={handleAliasesWrite}
          />
        </AliasContainer>
      ))}
    </Container>
  );
};
export default PersonFields;<|MERGE_RESOLUTION|>--- conflicted
+++ resolved
@@ -1,13 +1,7 @@
 import React, { useRef } from "react";
 import styled, { css } from "styled-components";
-<<<<<<< HEAD
+
 import { usePublicClient } from "wagmi";
-import { responsiveSize } from "styles/responsiveSize";
-import { landscapeStyle } from "styles/landscapeStyle";
-import { Alias, useNewDisputeContext } from "context/NewDisputeContext";
-import { validateAddress } from "utils/validateAddressOrEns";
-import { isUndefined } from "utils/index";
-=======
 
 import { Alias, useNewDisputeContext } from "context/NewDisputeContext";
 import { isUndefined } from "utils/index";
@@ -16,7 +10,6 @@
 import { landscapeStyle } from "styles/landscapeStyle";
 import { responsiveSize } from "styles/responsiveSize";
 
->>>>>>> 98921427
 import LabeledInput from "components/LabeledInput";
 
 const Container = styled.div`
@@ -68,7 +61,7 @@
   };
   const handleAliasesWrite = (event: React.ChangeEvent<HTMLInputElement>) => {
     const key = parseInt(event.target.id.replace(/\D/g, ""), 10) - 1;
-    let aliases = disputeData.aliases;
+    const aliases = disputeData.aliases;
     if (isUndefined(aliases)) return;
 
     aliases[key] = { ...aliases[key], [event.target.name]: event.target.value };
