import React from "react";
import styled, { css } from "styled-components";

import Skeleton from "react-loading-skeleton";
import { useAccount } from "wagmi";

import { useSortitionModuleGetJurorBalance } from "hooks/contracts/generatedProvider";

import { useJurorStakeDetailsQuery } from "queries/useJurorStakeDetailsQuery";

import { landscapeStyle } from "styles/landscapeStyle";

import CourtCard from "./CourtCard";
import Header from "./Header";
<<<<<<< HEAD
=======
import { useJurorStakeDetailsQuery } from "queries/useJurorStakeDetailsQuery";
import { useSortitionModuleGetJurorBalance } from "hooks/contracts/generated";
>>>>>>> 94754ab7

const Container = styled.div`
  margin-top: 64px;
`;

const CourtCardsContainer = styled.div`
  display: flex;
  flex-direction: column;
  gap: 12px;
  z-index: 0;

  ${landscapeStyle(
    () => css`
      gap: 16px;
    `
  )}
`;

const StyledLabel = styled.label`
  font-size: 16px;
`;

const Courts: React.FC = () => {
  const { address } = useAccount();
  const { data: stakeData, isLoading } = useJurorStakeDetailsQuery(address?.toLowerCase() as `0x${string}`);
  const { data: jurorBalance } = useSortitionModuleGetJurorBalance({
    args: [address as `0x${string}`, BigInt(1)],
  });
  const stakedCourts = stakeData?.jurorTokensPerCourts?.filter(({ staked }) => staked > 0);
  const isStaked = stakedCourts && stakedCourts.length > 0;
  const lockedStake = jurorBalance?.[1];

  return (
    <Container>
      <Header lockedStake={lockedStake ?? BigInt(0)} />
      {isLoading ? <Skeleton /> : null}
      {!isStaked && !isLoading ? <StyledLabel>You are not staked in any court</StyledLabel> : null}
      {isStaked && !isLoading ? (
        <CourtCardsContainer>
          {stakeData?.jurorTokensPerCourts
            ?.filter(({ staked }) => staked > 0)
            .map(({ court: { id, name }, staked }) => (
              <CourtCard key={id} name={name ?? ""} stake={staked} />
            ))}
        </CourtCardsContainer>
      ) : null}
    </Container>
  );
};

export default Courts;<|MERGE_RESOLUTION|>--- conflicted
+++ resolved
@@ -4,7 +4,7 @@
 import Skeleton from "react-loading-skeleton";
 import { useAccount } from "wagmi";
 
-import { useSortitionModuleGetJurorBalance } from "hooks/contracts/generatedProvider";
+import { useSortitionModuleGetJurorBalance } from "hooks/contracts/generated";
 
 import { useJurorStakeDetailsQuery } from "queries/useJurorStakeDetailsQuery";
 
@@ -12,11 +12,6 @@
 
 import CourtCard from "./CourtCard";
 import Header from "./Header";
-<<<<<<< HEAD
-=======
-import { useJurorStakeDetailsQuery } from "queries/useJurorStakeDetailsQuery";
-import { useSortitionModuleGetJurorBalance } from "hooks/contracts/generated";
->>>>>>> 94754ab7
 
 const Container = styled.div`
   margin-top: 64px;
