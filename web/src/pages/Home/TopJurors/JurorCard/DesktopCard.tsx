import React from "react";
import styled, { css } from "styled-components";

import { landscapeStyle } from "styles/landscapeStyle";
import { responsiveSize } from "styles/responsiveSize";
import { hoverShortTransitionTiming } from "styles/commonStyles";

import Coherence from "./Coherence";
import JurorLevel from "./JurorLevel";
import Rank from "./Rank";
import Rewards from "./Rewards";
<<<<<<< HEAD
import JurorLink from "components/JurorLink";
=======
import Score from "./Score";
>>>>>>> bd4e169a

const Container = styled.div<{ renderRank?: boolean }>`
  ${hoverShortTransitionTiming}
  display: none;
  width: 100%;
  background-color: ${({ theme }) => theme.whiteBackground};
  border: 1px solid ${({ theme }) => theme.stroke};
  border-top: none;
  align-items: center;
  padding: 15.55px 32px;

  ${({ renderRank }) =>
    landscapeStyle(
      () => css`
        display: grid;
        grid-template-columns: ${renderRank
          ? `min-content minmax(160px, 1fr) minmax(60px, 1fr) minmax(80px, 0.8fr) minmax(180px, 1.5fr) minmax(100px, 1fr)`
          : `minmax(160px, 1fr) minmax(60px, 1fr) minmax(80px, 0.8fr) minmax(180px, 1.5fr) minmax(100px, 1fr)`};
        column-gap: ${responsiveSize(12, 24, 900)};
      `
    )}

  :hover {
    background-color: ${({ theme }) => theme.lightGrey}BB;
  }
`;

interface IDesktopCard {
  rank?: number;
  address: string;
  coherenceScore: string;
  totalCoherentVotes: string;
  totalResolvedVotes: string;
}

const DesktopCard: React.FC<IDesktopCard> = ({
  rank,
  address,
  coherenceScore,
  totalCoherentVotes,
  totalResolvedVotes,
}) => {
  const renderRank = !!rank;

  return (
    <Container renderRank={renderRank}>
      {renderRank && <Rank rank={rank} />}
<<<<<<< HEAD
      <JurorLink address={address} />
      <Rewards address={address} />
=======
      <JurorTitle address={address} />
      <Score coherenceScore={coherenceScore} />
>>>>>>> bd4e169a
      <Coherence {...{ totalCoherentVotes, totalResolvedVotes }} />
      <Rewards address={address} />
      <JurorLevel coherenceScore={Number(coherenceScore)} />
    </Container>
  );
};

export default DesktopCard;<|MERGE_RESOLUTION|>--- conflicted
+++ resolved
@@ -1,19 +1,17 @@
 import React from "react";
 import styled, { css } from "styled-components";
 
+import { hoverShortTransitionTiming } from "styles/commonStyles";
 import { landscapeStyle } from "styles/landscapeStyle";
 import { responsiveSize } from "styles/responsiveSize";
-import { hoverShortTransitionTiming } from "styles/commonStyles";
+
+import JurorLink from "components/JurorLink";
 
 import Coherence from "./Coherence";
 import JurorLevel from "./JurorLevel";
 import Rank from "./Rank";
 import Rewards from "./Rewards";
-<<<<<<< HEAD
-import JurorLink from "components/JurorLink";
-=======
 import Score from "./Score";
->>>>>>> bd4e169a
 
 const Container = styled.div<{ renderRank?: boolean }>`
   ${hoverShortTransitionTiming}
@@ -61,13 +59,8 @@
   return (
     <Container renderRank={renderRank}>
       {renderRank && <Rank rank={rank} />}
-<<<<<<< HEAD
       <JurorLink address={address} />
-      <Rewards address={address} />
-=======
-      <JurorTitle address={address} />
       <Score coherenceScore={coherenceScore} />
->>>>>>> bd4e169a
       <Coherence {...{ totalCoherentVotes, totalResolvedVotes }} />
       <Rewards address={address} />
       <JurorLevel coherenceScore={Number(coherenceScore)} />
