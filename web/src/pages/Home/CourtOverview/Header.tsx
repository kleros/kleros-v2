--- conflicted
+++ resolved
@@ -1,21 +1,13 @@
 import React from "react";
 import styled from "styled-components";
-
-<<<<<<< HEAD
-import { Link } from "react-router-dom";
-=======
-import { responsiveSize } from "styles/responsiveSize";
->>>>>>> f9cb5a69
 
 import { Button } from "@kleros/ui-components-library";
 
 import Bookmark from "svgs/icons/bookmark.svg";
 
-<<<<<<< HEAD
 import { responsiveSize } from "styles/responsiveSize";
-=======
+
 import { InternalLink } from "components/InternalLink";
->>>>>>> f9cb5a69
 
 const StyledHeader = styled.div`
   display: flex;
