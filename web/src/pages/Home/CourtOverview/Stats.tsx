import React from "react";
import styled from "styled-components";
import { utils, BigNumber } from "ethers";
import { Card } from "@kleros/ui-components-library";
import StatDisplay, { IStatDisplay } from "components/StatDisplay";
import PNKIcon from "svgs/icons/pnk.svg";
import EthereumIcon from "svgs/icons/ethereum.svg";
import PNKRedistributedIcon from "svgs/icons/redistributed-pnk.svg";
import JurorIcon from "svgs/icons/user.svg";
import BalanceIcon from "svgs/icons/law-balance.svg";
import {
  useHomePageContext,
  HomePageQuery,
  HomePageQueryDataPoints,
} from "hooks/useHomePageContext";

const StyledCard = styled(Card)`
  width: auto;
  height: fit-content;
  padding: 16px;
  display: flex;
  gap: 32px;
  align-items: center;
  justify-content: space-between;
  flex-wrap: wrap;
`;

<<<<<<< HEAD
const getLastOrZero = (src: HomePageQueryDataPoints) =>
  src?.length > 0 ? src.at(-1)?.value : BigNumber.from(0).toString();

interface IStat {
  title: string;
  getText: (counters: HomePageQuery["counters"]) => string;
  getSubtext: (counters: HomePageQuery["counters"]) => string;
=======
const getLastOrZero = (
  src: HomePageQuery["counters"],
  stat: HomePageQueryDataPoints
) => (src.length > 0 ? src.at(-1)?.[stat] : BigNumber.from(0).toString());

interface IStat {
  title: string;
  getText: (data: HomePageQuery["counters"]) => string;
  getSubtext: (data: HomePageQuery["counters"]) => string;
>>>>>>> 050daaac
  color: IStatDisplay["color"];
  icon: React.FC<React.SVGAttributes<SVGElement>>;
}

const stats: IStat[] = [
  {
    title: "PNK staked",
<<<<<<< HEAD
    getText: ({ stakedPNK }) =>
      utils.commify(utils.formatUnits(getLastOrZero(stakedPNK), 18)),
=======
    getText: (counters) =>
      utils.commify(
        utils.formatUnits(getLastOrZero(counters, "stakedPNK"), 18)
      ),
>>>>>>> 050daaac
    getSubtext: () => "$ 3 000 000",
    color: "purple",
    icon: PNKIcon,
  },
  {
    title: "ETH Paid to jurors",
<<<<<<< HEAD
    getText: ({ paidETH }) =>
      utils.commify(utils.formatEther(getLastOrZero(paidETH))),
=======
    getText: (counters) =>
      utils.commify(utils.formatEther(getLastOrZero(counters, "paidETH"))),
>>>>>>> 050daaac
    getSubtext: () => "$ 3,000,000",
    color: "blue",
    icon: EthereumIcon,
  },
  {
    title: "PNK redistributed",
<<<<<<< HEAD
    getText: ({ redistributedPNK }) =>
      utils.commify(utils.formatUnits(getLastOrZero(redistributedPNK), 18)),
=======
    getText: (counters) =>
      utils.commify(
        utils.formatUnits(getLastOrZero(counters, "redistributedPNK"), 18)
      ),
>>>>>>> 050daaac
    getSubtext: () => "$ 3,000,000",
    color: "purple",
    icon: PNKRedistributedIcon,
  },
  {
    title: "Active jurors",
<<<<<<< HEAD
    getText: ({ activeJurors }) => getLastOrZero(activeJurors),
=======
    getText: (counters) => getLastOrZero(counters, "activeJurors"),
>>>>>>> 050daaac
    getSubtext: () => "$ 3,000,000",
    color: "green",
    icon: JurorIcon,
  },
  {
    title: "Cases",
<<<<<<< HEAD
    getText: ({ cases }) => getLastOrZero(cases),
=======
    getText: (counters) => getLastOrZero(counters, "cases"),
>>>>>>> 050daaac
    getSubtext: () => "$ 3,000,000",
    color: "orange",
    icon: BalanceIcon,
  },
];

const Stats = () => {
  const { data } = useHomePageContext();
  return (
    <StyledCard>
      {stats.map(({ title, getText, getSubtext, color, icon }, i) => (
        <StatDisplay
          key={i}
          {...{ title, color, icon }}
<<<<<<< HEAD
          text={data ? getText(data.counters) : "Fetching..."}
          subtext={data ? getSubtext(data.counters) : "Fetching..."}
=======
          text={data ? getText(data["counters"]) : "Fetching..."}
          subtext={data ? getSubtext(data["counters"]) : "Fetching..."}
>>>>>>> 050daaac
        />
      ))}
    </StyledCard>
  );
};

export default Stats;<|MERGE_RESOLUTION|>--- conflicted
+++ resolved
@@ -25,15 +25,6 @@
   flex-wrap: wrap;
 `;
 
-<<<<<<< HEAD
-const getLastOrZero = (src: HomePageQueryDataPoints) =>
-  src?.length > 0 ? src.at(-1)?.value : BigNumber.from(0).toString();
-
-interface IStat {
-  title: string;
-  getText: (counters: HomePageQuery["counters"]) => string;
-  getSubtext: (counters: HomePageQuery["counters"]) => string;
-=======
 const getLastOrZero = (
   src: HomePageQuery["counters"],
   stat: HomePageQueryDataPoints
@@ -43,7 +34,6 @@
   title: string;
   getText: (data: HomePageQuery["counters"]) => string;
   getSubtext: (data: HomePageQuery["counters"]) => string;
->>>>>>> 050daaac
   color: IStatDisplay["color"];
   icon: React.FC<React.SVGAttributes<SVGElement>>;
 }
@@ -51,65 +41,42 @@
 const stats: IStat[] = [
   {
     title: "PNK staked",
-<<<<<<< HEAD
-    getText: ({ stakedPNK }) =>
-      utils.commify(utils.formatUnits(getLastOrZero(stakedPNK), 18)),
-=======
     getText: (counters) =>
       utils.commify(
         utils.formatUnits(getLastOrZero(counters, "stakedPNK"), 18)
       ),
->>>>>>> 050daaac
     getSubtext: () => "$ 3 000 000",
     color: "purple",
     icon: PNKIcon,
   },
   {
     title: "ETH Paid to jurors",
-<<<<<<< HEAD
-    getText: ({ paidETH }) =>
-      utils.commify(utils.formatEther(getLastOrZero(paidETH))),
-=======
     getText: (counters) =>
       utils.commify(utils.formatEther(getLastOrZero(counters, "paidETH"))),
->>>>>>> 050daaac
     getSubtext: () => "$ 3,000,000",
     color: "blue",
     icon: EthereumIcon,
   },
   {
     title: "PNK redistributed",
-<<<<<<< HEAD
-    getText: ({ redistributedPNK }) =>
-      utils.commify(utils.formatUnits(getLastOrZero(redistributedPNK), 18)),
-=======
     getText: (counters) =>
       utils.commify(
         utils.formatUnits(getLastOrZero(counters, "redistributedPNK"), 18)
       ),
->>>>>>> 050daaac
     getSubtext: () => "$ 3,000,000",
     color: "purple",
     icon: PNKRedistributedIcon,
   },
   {
     title: "Active jurors",
-<<<<<<< HEAD
-    getText: ({ activeJurors }) => getLastOrZero(activeJurors),
-=======
     getText: (counters) => getLastOrZero(counters, "activeJurors"),
->>>>>>> 050daaac
     getSubtext: () => "$ 3,000,000",
     color: "green",
     icon: JurorIcon,
   },
   {
     title: "Cases",
-<<<<<<< HEAD
-    getText: ({ cases }) => getLastOrZero(cases),
-=======
     getText: (counters) => getLastOrZero(counters, "cases"),
->>>>>>> 050daaac
     getSubtext: () => "$ 3,000,000",
     color: "orange",
     icon: BalanceIcon,
@@ -124,13 +91,8 @@
         <StatDisplay
           key={i}
           {...{ title, color, icon }}
-<<<<<<< HEAD
-          text={data ? getText(data.counters) : "Fetching..."}
-          subtext={data ? getSubtext(data.counters) : "Fetching..."}
-=======
           text={data ? getText(data["counters"]) : "Fetching..."}
           subtext={data ? getSubtext(data["counters"]) : "Fetching..."}
->>>>>>> 050daaac
         />
       ))}
     </StyledCard>
