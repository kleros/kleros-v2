--- conflicted
+++ resolved
@@ -45,24 +45,6 @@
 const Chart: React.FC = () => {
   const [chartOption, setChartOption] = useState("stakedPNK");
   const { data } = useHomePageContext();
-<<<<<<< HEAD
-  const chartData = data?.counters[chartOption];
-  console.log(chartData);
-  const processedData = chartData?.reduce(
-    (accData: IChartData[], { id, value }: { id: string; value: string }) => {
-      return [
-        ...accData,
-        {
-          x: Number(id) * 1000,
-          y: Number(
-            chartOption === "stakedPNK" ? utils.formatUnits(value, 18) : value
-          ),
-        },
-      ];
-    },
-    []
-  );
-=======
   const chartData = data?.counters;
   const processedData = chartData?.reduce((accData: IChartData[], counter) => {
     return [
@@ -77,7 +59,6 @@
       },
     ];
   }, []);
->>>>>>> 82414e92
 
   return (
     <Container>
