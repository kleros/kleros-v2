--- conflicted
+++ resolved
@@ -1,20 +1,8 @@
-<<<<<<< HEAD
 import React from "react";
 import styled from "styled-components";
 import { Routes, Route } from "react-router-dom";
 import CaseDetails from "./CaseDetails";
 import CasesFetcher from "./CasesFetcher";
-=======
-import React, { useState, useEffect } from "react";
-import styled from "styled-components";
-import { Routes, Route } from "react-router-dom";
-import { useCasesQuery } from "queries/useCasesQuery";
-import { useWindowSize } from "react-use";
-import { BREAKPOINT_LANDSCAPE } from "styles/landscapeStyle";
-import CasesDisplay from "components/CasesDisplay";
-import CaseDetails from "./CaseDetails";
-import { useFiltersContext } from "context/FilterProvider";
->>>>>>> acb94e93
 
 const Container = styled.div`
   width: 100%;
@@ -24,7 +12,6 @@
   padding-bottom: calc(64px + (96 - 64) * (min(max(100vw, 375px), 1250px) - 375px) / 875);
 `;
 
-<<<<<<< HEAD
 const Cases: React.FC = () => (
   <Container>
     <Routes>
@@ -33,41 +20,5 @@
     </Routes>
   </Container>
 );
-=======
-const Cases: React.FC = () => {
-  const [currentPage, setCurrentPage] = useState(1);
-  const { width } = useWindowSize();
-  const { isList, setIsList } = useFiltersContext();
-  const screenIsBig = width > BREAKPOINT_LANDSCAPE;
-  const casesPerPage = screenIsBig ? 9 : 3;
-  const { data } = useCasesQuery(casesPerPage * (currentPage - 1), casesPerPage);
-
-  useEffect(() => {
-    if (!screenIsBig && isList) {
-      setIsList(false);
-    }
-  }, [screenIsBig, isList, setIsList]);
-
-  return (
-    <Container>
-      <Routes>
-        <Route
-          path=""
-          element={
-            data && (
-              <CasesDisplay
-                disputes={data.disputes}
-                numberDisputes={data.counter?.cases}
-                {...{ currentPage, setCurrentPage, casesPerPage }}
-              />
-            )
-          }
-        />
-        <Route path="/:id/*" element={<CaseDetails />} />
-      </Routes>
-    </Container>
-  );
-};
->>>>>>> acb94e93
 
 export default Cases;