import React, { useState, useEffect } from "react";
import styled, { css } from "styled-components";
import { Routes, Route } from "react-router-dom";
import { useCasesQuery } from "queries/useCasesQuery";
import { useWindowSize } from "react-use";
import { landscapeStyle, BREAKPOINT_LANDSCAPE } from "styles/landscapeStyle";
import CasesDisplay from "components/CasesDisplay";
import CaseDetails from "./CaseDetails";
import { useFiltersContext } from "context/FilterProvider";
const Container = styled.div`
  width: 100%;
  min-height: calc(100vh - 144px);
  background-color: ${({ theme }) => theme.lightBackground};
<<<<<<< HEAD
  padding: 32px;
  ${landscapeStyle(css`
    padding: calc(32px + (132 - 32) * (min(max(100vw, 375px), 1250px) - 375px) / 875);
    padding-top: calc(32px + (64 - 32) * (min(max(100vw, 375px), 1250px) - 375px) / 875);
    padding-bottom: calc(64px + (96 - 64) * (min(max(100vw, 375px), 1250px) - 375px) / 875);
  `)}
=======
  padding: calc(32px + (136 - 32) * (min(max(100vw, 375px), 1250px) - 375px) / 875);
  padding-top: calc(32px + (80 - 32) * (min(max(100vw, 375px), 1250px) - 375px) / 875);
  padding-bottom: calc(64px + (96 - 64) * (min(max(100vw, 375px), 1250px) - 375px) / 875);
>>>>>>> 0dd543c5
`;

const Cases: React.FC = () => {
  const [currentPage, setCurrentPage] = useState(1);
  const { width } = useWindowSize();
  const { isList, setIsList } = useFiltersContext();
  const screenIsBig = width > BREAKPOINT_LANDSCAPE;
  const casesPerPage = screenIsBig ? 9 : 3;
  const { data } = useCasesQuery(casesPerPage * (currentPage - 1), casesPerPage);

  useEffect(() => {
    if (!screenIsBig && isList) {
      setIsList(false);
    }
  }, [screenIsBig]);

  return (
    <Container>
      <Routes>
        <Route
          path=""
          element={
            data && (
              <CasesDisplay
                disputes={data.disputes}
                numberDisputes={data.counter?.cases}
                {...{ currentPage, setCurrentPage, casesPerPage }}
              />
            )
          }
        />
        <Route path="/:id/*" element={<CaseDetails />} />
      </Routes>
    </Container>
  );
};

export default Cases;<|MERGE_RESOLUTION|>--- conflicted
+++ resolved
@@ -1,9 +1,9 @@
 import React, { useState, useEffect } from "react";
-import styled, { css } from "styled-components";
+import styled from "styled-components";
 import { Routes, Route } from "react-router-dom";
 import { useCasesQuery } from "queries/useCasesQuery";
 import { useWindowSize } from "react-use";
-import { landscapeStyle, BREAKPOINT_LANDSCAPE } from "styles/landscapeStyle";
+import { BREAKPOINT_LANDSCAPE } from "styles/landscapeStyle";
 import CasesDisplay from "components/CasesDisplay";
 import CaseDetails from "./CaseDetails";
 import { useFiltersContext } from "context/FilterProvider";
@@ -11,18 +11,9 @@
   width: 100%;
   min-height: calc(100vh - 144px);
   background-color: ${({ theme }) => theme.lightBackground};
-<<<<<<< HEAD
-  padding: 32px;
-  ${landscapeStyle(css`
-    padding: calc(32px + (132 - 32) * (min(max(100vw, 375px), 1250px) - 375px) / 875);
-    padding-top: calc(32px + (64 - 32) * (min(max(100vw, 375px), 1250px) - 375px) / 875);
-    padding-bottom: calc(64px + (96 - 64) * (min(max(100vw, 375px), 1250px) - 375px) / 875);
-  `)}
-=======
   padding: calc(32px + (136 - 32) * (min(max(100vw, 375px), 1250px) - 375px) / 875);
   padding-top: calc(32px + (80 - 32) * (min(max(100vw, 375px), 1250px) - 375px) / 875);
   padding-bottom: calc(64px + (96 - 64) * (min(max(100vw, 375px), 1250px) - 375px) / 875);
->>>>>>> 0dd543c5
 `;
 
 const Cases: React.FC = () => {
@@ -37,7 +28,7 @@
     if (!screenIsBig && isList) {
       setIsList(false);
     }
-  }, [screenIsBig]);
+  }, [screenIsBig, isList, setIsList]);
 
   return (
     <Container>
