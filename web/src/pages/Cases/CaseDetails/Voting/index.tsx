--- conflicted
+++ resolved
@@ -1,27 +1,30 @@
 import React, { useMemo, useState } from "react";
 import styled from "styled-components";
-import { responsiveSize } from "styles/responsiveSize";
+
+import Skeleton from "react-loading-skeleton";
 import { useParams } from "react-router-dom";
-import Skeleton from "react-loading-skeleton";
 import { useAccount } from "wagmi";
+
 import VoteIcon from "assets/svgs/icons/voted.svg";
+
 import { Periods } from "consts/periods";
 import { useLockOverlayScroll } from "hooks/useLockOverlayScroll";
-<<<<<<< HEAD
-import { useReadDisputeKitClassicIsVoteActive } from "hooks/contracts/generated";
-=======
->>>>>>> 94754ab7
-import { useDisputeDetailsQuery } from "queries/useDisputeDetailsQuery";
-import { useAppealCost } from "queries/useAppealCost";
+import { useVotingContext } from "hooks/useVotingContext";
+import { formatDate } from "utils/date";
 import { isUndefined } from "utils/index";
 import { isLastRound } from "utils/isLastRound";
-import { formatDate } from "utils/date";
-import Popup, { PopupType } from "components/Popup";
+
+import { useAppealCost } from "queries/useAppealCost";
+import { useDisputeDetailsQuery } from "queries/useDisputeDetailsQuery";
+
+import { responsiveSize } from "styles/responsiveSize";
+
 import { getPeriodEndTimestamp } from "components/DisputeView";
 import InfoCard from "components/InfoCard";
+import Popup, { PopupType } from "components/Popup";
+
 import Classic from "./Classic";
 import VotingHistory from "./VotingHistory";
-import { useVotingContext } from "hooks/useVotingContext";
 
 const Container = styled.div`
   padding: ${responsiveSize(16, 32)};
@@ -45,21 +48,7 @@
   const { isDisconnected } = useAccount();
   const { data: disputeData } = useDisputeDetailsQuery(id);
   const { data: appealCost } = useAppealCost(id);
-<<<<<<< HEAD
-  const { data: drawData } = useDrawQuery(address?.toLowerCase(), id, disputeData?.dispute?.currentRound.id);
-  const roundId = disputeData?.dispute?.currentRoundIndex;
-  const voteId = drawData?.draws?.[0]?.voteIDNum;
-  // TODO refetch on block
-  const { data: voted } = useReadDisputeKitClassicIsVoteActive({
-    query: {
-      enabled: !isUndefined(roundId) && !isUndefined(voteId),
-    },
-    args: [BigInt(id ?? 0), roundId, voteId],
-    watch: true,
-  });
-=======
   const { wasDrawn: userWasDrawn, hasVoted: voted, isLoading: isDrawDataLoading } = useVotingContext();
->>>>>>> 94754ab7
   const [isPopupOpen, setIsPopupOpen] = useState(false);
   useLockOverlayScroll(isPopupOpen);
   const lastPeriodChange = disputeData?.dispute?.lastPeriodChange;
