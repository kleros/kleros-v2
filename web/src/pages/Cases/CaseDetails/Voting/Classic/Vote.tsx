--- conflicted
+++ resolved
@@ -2,14 +2,9 @@
 import styled from "styled-components";
 
 import { useParams } from "react-router-dom";
-<<<<<<< HEAD
 import { useWalletClient, usePublicClient, useConfig } from "wagmi";
+
 import { simulateDisputeKitClassicCastVote } from "hooks/contracts/generated";
-=======
-import { useWalletClient, usePublicClient } from "wagmi";
-
-import { prepareWriteDisputeKitClassic } from "hooks/contracts/generated";
->>>>>>> 98921427
 import { wrapWithToast } from "utils/wrapWithToast";
 
 import { useDisputeDetailsQuery } from "queries/useDisputeDetailsQuery";
