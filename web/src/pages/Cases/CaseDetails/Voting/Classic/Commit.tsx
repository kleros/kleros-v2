import React, { useCallback, useMemo } from "react";
import styled from "styled-components";

import { useParams } from "react-router-dom";
import { useLocalStorage } from "react-use";
import { keccak256, encodePacked } from "viem";
<<<<<<< HEAD
import { useWalletClient, usePublicClient, useConfig } from "wagmi";
import { simulateDisputeKitClassicCastCommit } from "hooks/contracts/generated";
=======
import { useWalletClient, usePublicClient } from "wagmi";

import { prepareWriteDisputeKitClassic } from "hooks/contracts/generated";
>>>>>>> 98921427
import useSigningAccount from "hooks/useSigningAccount";
import { isUndefined } from "utils/index";
import { wrapWithToast } from "utils/wrapWithToast";

import { useDisputeDetailsQuery } from "queries/useDisputeDetailsQuery";

import OptionsContainer from "./OptionsContainer";

const Container = styled.div`
  width: 100%;
  height: auto;
`;

interface ICommit {
  arbitrable: `0x${string}`;
  voteIDs: string[];
  setIsOpen: (val: boolean) => void;
  refetch: () => void;
}

const Commit: React.FC<ICommit> = ({ arbitrable, voteIDs, setIsOpen, refetch }) => {
  const { id } = useParams();
  const parsedDisputeID = useMemo(() => BigInt(id ?? 0), [id]);
  const parsedVoteIDs = useMemo(() => voteIDs.map((voteID) => BigInt(voteID)), [voteIDs]);
  const { data: disputeData } = useDisputeDetailsQuery(id);
  const currentRoundIndex = disputeData?.dispute?.currentRoundIndex;
  const { data: walletClient } = useWalletClient();
  const publicClient = usePublicClient();
  const wagmiConfig = useConfig();
  const { signingAccount, generateSigningAccount } = useSigningAccount();
  const saltKey = useMemo(
    () => `dispute-${id}-round-${currentRoundIndex}-voteids-${voteIDs}`,
    [id, currentRoundIndex, voteIDs]
  );
  const [_, setSalt] = useLocalStorage(saltKey);

  const handleCommit = useCallback(
    async (choice: number) => {
      const message = { message: saltKey };
      const rawSalt = !isUndefined(signingAccount)
        ? await signingAccount.signMessage(message)
        : await (async () => {
            const account = await generateSigningAccount();
            return await account?.signMessage(message);
          })();

      if (isUndefined(rawSalt)) return;

      const salt = keccak256(rawSalt);
      setSalt(JSON.stringify({ salt, choice }));
      const commit = keccak256(encodePacked(["uint256", "uint256"], [BigInt(choice), BigInt(salt)]));
      const { request } = await simulateDisputeKitClassicCastCommit(wagmiConfig, {
        args: [parsedDisputeID, parsedVoteIDs, commit],
      });
      if (walletClient) {
        await wrapWithToast(async () => await walletClient.writeContract(request), publicClient).then(({ status }) => {
          setIsOpen(status);
        });
      }
      refetch();
    },
    [
      wagmiConfig,
      saltKey,
      setSalt,
      parsedVoteIDs,
      parsedDisputeID,
      publicClient,
      setIsOpen,
      walletClient,
      generateSigningAccount,
      signingAccount,
      refetch,
    ]
  );

  return id ? (
    <Container>
      <OptionsContainer {...{ arbitrable, handleSelection: handleCommit }} />
    </Container>
  ) : null;
};

export default Commit;<|MERGE_RESOLUTION|>--- conflicted
+++ resolved
@@ -4,14 +4,9 @@
 import { useParams } from "react-router-dom";
 import { useLocalStorage } from "react-use";
 import { keccak256, encodePacked } from "viem";
-<<<<<<< HEAD
 import { useWalletClient, usePublicClient, useConfig } from "wagmi";
+
 import { simulateDisputeKitClassicCastCommit } from "hooks/contracts/generated";
-=======
-import { useWalletClient, usePublicClient } from "wagmi";
-
-import { prepareWriteDisputeKitClassic } from "hooks/contracts/generated";
->>>>>>> 98921427
 import useSigningAccount from "hooks/useSigningAccount";
 import { isUndefined } from "utils/index";
 import { wrapWithToast } from "utils/wrapWithToast";
