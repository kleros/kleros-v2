--- conflicted
+++ resolved
@@ -5,12 +5,8 @@
 import { useLocalStorage } from "react-use";
 import { keccak256, encodePacked } from "viem";
 import { useWalletClient, usePublicClient } from "wagmi";
-<<<<<<< HEAD
 
-import { prepareWriteDisputeKitClassic } from "hooks/contracts/generatedProvider";
-=======
 import { prepareWriteDisputeKitClassic } from "hooks/contracts/generated";
->>>>>>> 94754ab7
 import useSigningAccount from "hooks/useSigningAccount";
 import { isUndefined } from "utils/index";
 import { wrapWithToast } from "utils/wrapWithToast";
