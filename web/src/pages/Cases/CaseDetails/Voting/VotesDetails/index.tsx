--- conflicted
+++ resolved
@@ -83,16 +83,8 @@
 const JustificationText = styled.label`
   color: ${({ theme }) => theme.secondaryText};
   font-size: 16px;
-<<<<<<< HEAD
   line-height: 1.25;
-  &:before {
-    content: "Justification: ";
-    color: ${({ theme }) => theme.primaryText};
-  }
-=======
-  line-height: 1.2;
   flex: 1;
->>>>>>> 9daf1064
 `;
 
 const StyledLabel = styled.label`
@@ -114,7 +106,6 @@
   choice?: string;
   answers: Answer[];
   justification: string;
-<<<<<<< HEAD
   timestamp?: string;
   transactionHash?: string;
 }> = ({ justification, choice, answers, timestamp, transactionHash }) => {
@@ -125,14 +116,17 @@
   return (
     <AccordionContentContainer>
       {!isUndefined(choice) && (
-        <div>
+        <LabelWrapper>
           <StyledLabel>Voted:&nbsp;</StyledLabel>
-          <SecondaryTextLabel>{getVoteChoice(parseInt(choice), answers)}</SecondaryTextLabel>
-        </div>
+          <SecondaryTextLabel dir="auto">{getVoteChoice(parseInt(choice), answers)}</SecondaryTextLabel>
+        </LabelWrapper>
       )}
 
       {justification ? (
-        <JustificationText>{justification}</JustificationText>
+        <LabelWrapper>
+          <StyledLabel>Justification:&nbsp;</StyledLabel>
+          <JustificationText dir="auto">{justification}</JustificationText>
+        </LabelWrapper>
       ) : (
         <SecondaryTextLabel>No justification provided</SecondaryTextLabel>
       )}
@@ -144,26 +138,6 @@
     </AccordionContentContainer>
   );
 };
-=======
-}> = ({ justification, choice, answers }) => (
-  <AccordionContentContainer>
-    {!isUndefined(choice) && (
-      <LabelWrapper>
-        <StyledLabel>Voted:&nbsp;</StyledLabel>
-        <SecondaryTextLabel dir="auto">{getVoteChoice(parseInt(choice), answers)}</SecondaryTextLabel>
-      </LabelWrapper>
-    )}
-    {justification ? (
-      <LabelWrapper>
-        <StyledLabel>Justification:&nbsp;</StyledLabel>
-        <JustificationText dir="auto">{justification}</JustificationText>
-      </LabelWrapper>
-    ) : (
-      <SecondaryTextLabel>No justification provided</SecondaryTextLabel>
-    )}
-  </AccordionContentContainer>
-);
->>>>>>> 9daf1064
 
 interface IVotesAccordion {
   drawnJurors: DrawnJuror[];
