--- conflicted
+++ resolved
@@ -7,12 +7,8 @@
 import Skeleton from "react-loading-skeleton";
 import { Tabs } from "@kleros/ui-components-library";
 import { useVotingHistory } from "queries/useVotingHistory";
-<<<<<<< HEAD
-import { useDisputeTemplate } from "queries/useDisputeTemplate";
 import { useDisputeDetailsQuery } from "queries/useDisputeDetailsQuery";
-=======
-import { usePopulatedDisputeData } from "hooks/queries/usePopulatedDisputeData";
->>>>>>> 6fc75888
+import { usePopulatedDisputeData } from "queries/usePopulatedDisputeData";
 import { getLocalRounds } from "utils/getLocalRounds";
 import { getDrawnJurorsWithCount } from "utils/getDrawnJurorsWithCount";
 import VotesAccordion from "./VotesDetails";
@@ -62,7 +58,6 @@
 
   return (
     <Container>
-<<<<<<< HEAD
       <Header>
         <StyledTitle>Voting History</StyledTitle>
         <HowItWorks
@@ -71,11 +66,7 @@
           MiniGuideComponent={BinaryVoting}
         />
       </Header>
-      {rounds && localRounds && disputeTemplate ? (
-=======
-      <h1>Voting History</h1>
       {rounds && localRounds && disputeDetails ? (
->>>>>>> 6fc75888
         <>
           {isQuestion && disputeDetails.question ? (
             <ReactMarkdown>{disputeDetails.question}</ReactMarkdown>
