--- conflicted
+++ resolved
@@ -118,22 +118,21 @@
             </span>
           ))}
         </VotingOptions>
-<<<<<<< HEAD
-        <hr />
-        {disputeDetails?.dispute?.ruled && (
-          <Verdict disputeDetails={disputeDetails} id={id!} disputeTemplate={disputeTemplate} />
-        )}
-        <hr />
-=======
         {currentPeriodIndex !== Periods.evidence && (
           <>
             <hr />
-            <Verdict id={id!} disputeTemplate={disputeTemplate} ruled={disputeDetails?.dispute?.ruled} />
+            (
+            <Verdict
+              disputeDetails={disputeDetails!}
+              id={id!}
+              disputeTemplate={disputeTemplate}
+              ruled={disputeDetails?.dispute?.ruled!}
+            />
+            )
             <hr />
           </>
         )}
 
->>>>>>> 375f52c9
         <DisputeInfo courtId={court?.id} court={courtName} {...{ rewards, category }} />
       </Container>
       <ShadeArea>
