--- conflicted
+++ resolved
@@ -4,16 +4,9 @@
 import { useSigner } from "wagmi";
 import { toast } from "react-toastify";
 import Modal from "react-modal";
-<<<<<<< HEAD
 import { Textarea, Button } from "@kleros/ui-components-library";
 import { useDisputeKitClassic } from "hooks/contracts/generated";
 import { wrapWithToast, OPTIONS as toastOptions } from "utils/wrapWithToast";
-=======
-import { wrapWithToast } from "utils/wrapWithToast";
-import { Button, Textarea } from "@kleros/ui-components-library";
-import { DisputeKitClassic } from "@kleros/kleros-v2-contracts/typechain-types/src/arbitration/dispute-kits/DisputeKitClassic";
-import { useConnectedContract } from "hooks/useConnectedContract";
->>>>>>> 19088570
 import { uploadFormDataToIPFS } from "utils/uploadFormDataToIPFS";
 
 const SubmitEvidenceModal: React.FC<{
@@ -21,14 +14,10 @@
   evidenceGroup: string;
   close: () => void;
 }> = ({ isOpen, evidenceGroup, close }) => {
-<<<<<<< HEAD
   const { data: signer } = useSigner();
   const disputeKit = useDisputeKitClassic({
     signerOrProvider: signer,
   });
-=======
-  const disputeKit = useConnectedContract("DisputeKitClassic") as DisputeKitClassic;
->>>>>>> 19088570
   const [isSending, setIsSending] = useState(false);
   const [message, setMessage] = useState("");
   return (
@@ -42,7 +31,6 @@
           isLoading={isSending}
           disabled={isSending}
           onClick={() => {
-<<<<<<< HEAD
             if (disputeKit) {
               setIsSending(true);
               const formData = constructEvidence(message);
@@ -52,12 +40,7 @@
                   const response = await res.json();
                   if (res.status === 200) {
                     const cid = "/ipfs/" + response["cid"];
-                    await wrapWithToast(
-                      disputeKit.submitEvidence(
-                        BigNumber.from(evidenceGroup),
-                        cid
-                      )
-                    ).then(() => {
+                    await wrapWithToast(disputeKit.submitEvidence(BigNumber.from(evidenceGroup), cid)).then(() => {
                       setMessage("");
                       close();
                     });
@@ -66,23 +49,6 @@
                 .catch()
                 .finally(() => setIsSending(false));
             }
-=======
-            setIsSending(true);
-            const formData = constructEvidence(message);
-            uploadFormDataToIPFS(formData)
-              .then(async (res) => {
-                const response = await res.json();
-                if (res.status === 200) {
-                  const cid = "/ipfs/" + response["cid"];
-                  await wrapWithToast(disputeKit.submitEvidence(evidenceGroup, cid)).then(() => {
-                    setMessage("");
-                    close();
-                  });
-                }
-              })
-              .catch()
-              .finally(() => setIsSending(false));
->>>>>>> 19088570
           }}
         />
       </ButtonArea>
