--- conflicted
+++ resolved
@@ -1,25 +1,15 @@
 import React, { useCallback, useState } from "react";
 import styled from "styled-components";
-<<<<<<< HEAD
+
 import Modal from "react-modal";
 import { useWalletClient, usePublicClient, useConfig } from "wagmi";
-import { simulateEvidenceModuleSubmitEvidence } from "hooks/contracts/generated";
-import { Textarea, Button, FileUploader } from "@kleros/ui-components-library";
-import { wrapWithToast } from "utils/wrapWithToast";
-import { uploadFormDataToIPFS } from "utils/uploadFormDataToIPFS";
-=======
-
-import Modal from "react-modal";
-import { toast } from "react-toastify";
-import { useWalletClient, usePublicClient } from "wagmi";
 
 import { Textarea, Button, FileUploader } from "@kleros/ui-components-library";
 
-import { prepareWriteEvidenceModule } from "hooks/contracts/generated";
+import { simulateEvidenceModuleSubmitEvidence } from "hooks/contracts/generated";
 import { uploadFormDataToIPFS } from "utils/uploadFormDataToIPFS";
-import { wrapWithToast, OPTIONS as toastOptions } from "utils/wrapWithToast";
+import { wrapWithToast } from "utils/wrapWithToast";
 
->>>>>>> 98921427
 import { EnsureChain } from "components/EnsureChain";
 
 const StyledModal = styled(Modal)`
