import React, { useCallback, useMemo, useRef, useState } from "react";
import styled, { css } from "styled-components";

import { useParams } from "react-router-dom";
import { useDebounce } from "react-use";

import { Button } from "@kleros/ui-components-library";

import DownArrow from "svgs/icons/arrow-down.svg";

<<<<<<< HEAD
import { useSpamEvidence } from "hooks/useSpamEvidence";
=======
import { spamEvidencesIds } from "consts/index";
>>>>>>> 9daf1064

import { useDisputeDetailsQuery } from "queries/useDisputeDetailsQuery";
import { useEvidences } from "queries/useEvidences";

import { landscapeStyle } from "styles/landscapeStyle";

import { Divider } from "components/Divider";
import EvidenceCard from "components/EvidenceCard";
import { SkeletonEvidenceCard } from "components/StyledSkeleton";

import EvidenceSearch from "./EvidenceSearch";
<<<<<<< HEAD
=======
import { Divider } from "components/Divider";
>>>>>>> 9daf1064

const Container = styled.div`
  width: 100%;
  display: flex;
  flex-direction: column;
  gap: 16px;
  align-items: center;
  padding: 20px 16px 16px;

  ${landscapeStyle(
    () => css`
      padding: 32px;
    `
  )}
`;

const StyledLabel = styled.label`
  display: flex;
  margin-top: 16px;
  font-size: 16px;
`;

const ScrollButton = styled(Button)`
  align-self: flex-end;
  background-color: transparent;
  padding: 0;
  flex-direction: row-reverse;
  gap: 8px;
  .button-text {
    color: ${({ theme }) => theme.primaryBlue};
    font-weight: 400;
  }
  .button-svg {
    margin: 0;
    path {
      fill: ${({ theme }) => theme.primaryBlue};
    }
  }

  :hover {
    background-color: transparent;
    .button-svg {
      path {
        fill: ${({ theme }) => theme.secondaryBlue};
      }
    }
    .button-text {
      color: ${({ theme }) => theme.secondaryBlue};
    }
  }
`;

const SpamLabel = styled.label`
  color: ${({ theme }) => theme.primaryBlue};
  align-self: center;
  cursor: pointer;
`;

const Evidence: React.FC = () => {
  const { id } = useParams();
  const { data: disputeData } = useDisputeDetailsQuery(id);
  const ref = useRef<HTMLDivElement>(null);
  const [search, setSearch] = useState<string>();
  const [debouncedSearch, setDebouncedSearch] = useState<string>();
  const [showSpam, setShowSpam] = useState(false);
  const { data: spamEvidences } = useSpamEvidence();

  const { data } = useEvidences(disputeData?.dispute?.externalDisputeId?.toString(), debouncedSearch);

  useDebounce(() => setDebouncedSearch(search), 500, [search]);

  const scrollToLatest = useCallback(() => {
    if (!ref.current) return;
    const latestEvidence = ref.current.lastElementChild;

    if (!latestEvidence) return;

    latestEvidence.scrollIntoView({ behavior: "smooth" });
  }, [ref]);

  const flattenedSpamEvidences = useMemo(
    () =>
      spamEvidences?.courtv2EvidenceSpamsByDeployment.reduce<string[]>((acc, current) => {
        if (current.dispute === id) {
          acc.push(current.disputeEvidenceIndex);
          return acc;
        }
        return acc;
      }, []),
    [id, spamEvidences]
  );

  const isSpam = useCallback(
    (evidenceId: string) => {
      return Boolean(flattenedSpamEvidences?.includes(evidenceId));
    },
    [flattenedSpamEvidences]
  );

  const evidences = useMemo(() => {
    if (!data?.evidences) return;
    const spamEvidences = data.evidences.filter((evidence) => isSpam(evidence.id));
    const realEvidences = data.evidences.filter((evidence) => !isSpam(evidence.id));
    return { realEvidences, spamEvidences };
  }, [data, isSpam]);

  return (
    <Container ref={ref}>
      <EvidenceSearch {...{ search, setSearch, evidenceGroup: disputeData?.dispute?.externalDisputeId }} />
      <ScrollButton small Icon={DownArrow} text="Scroll to latest" onClick={scrollToLatest} />
      {evidences?.realEvidences ? (
        evidences?.realEvidences.map(
          ({ evidence, sender, timestamp, transactionHash, name, description, fileURI, evidenceIndex }) => (
            <EvidenceCard
              key={timestamp}
              index={parseInt(evidenceIndex)}
              sender={sender?.id}
              {...{ evidence, timestamp, transactionHash, name, description, fileURI }}
            />
          )
        )
      ) : (
        <SkeletonEvidenceCard />
      )}
      {evidences?.spamEvidences.length !== 0 ? (
        <>
          <Divider />
          {showSpam ? (
            evidences?.spamEvidences.map(
              ({ evidence, sender, timestamp, transactionHash, name, description, fileURI, evidenceIndex }) => (
                <EvidenceCard
                  key={timestamp}
                  index={parseInt(evidenceIndex)}
                  sender={sender?.id}
                  {...{ evidence, timestamp, transactionHash, name, description, fileURI }}
                />
              )
            )
          ) : (
            <SpamLabel onClick={() => setShowSpam(true)}>Show likely spam</SpamLabel>
          )}
        </>
      ) : null}
      {data && data.evidences.length === 0 ? <StyledLabel>There is no evidence submitted yet</StyledLabel> : null}
    </Container>
  );
};

export default Evidence;<|MERGE_RESOLUTION|>--- conflicted
+++ resolved
@@ -8,11 +8,7 @@
 
 import DownArrow from "svgs/icons/arrow-down.svg";
 
-<<<<<<< HEAD
 import { useSpamEvidence } from "hooks/useSpamEvidence";
-=======
-import { spamEvidencesIds } from "consts/index";
->>>>>>> 9daf1064
 
 import { useDisputeDetailsQuery } from "queries/useDisputeDetailsQuery";
 import { useEvidences } from "queries/useEvidences";
@@ -24,10 +20,6 @@
 import { SkeletonEvidenceCard } from "components/StyledSkeleton";
 
 import EvidenceSearch from "./EvidenceSearch";
-<<<<<<< HEAD
-=======
-import { Divider } from "components/Divider";
->>>>>>> 9daf1064
 
 const Container = styled.div`
   width: 100%;
