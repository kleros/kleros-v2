import React from "react";
import styled from "styled-components";

import { Box } from "@kleros/ui-components-library";

import HourglassIcon from "svgs/icons/hourglass.svg";

import { useOptionsContext } from "hooks/useClassicAppealContext";
import { secondsToDayHourMinute } from "utils/date";
import { isUndefined } from "utils/index";

const StyledBox = styled(Box)`
  border-radius: 3px;
  margin: 24px 0;
  height: auto;
  width: 100%;
  padding: 16px 24px;
  & > div > p {
    display: block;
    margin-bottom: 4px;
  }
`;

const CountdownLabel = styled.label`
  display: flex;
  align-items: center;
  justify-content: center;
  padding-bottom: 12px;
  margin-bottom: 12px;
  border-bottom: 1px solid ${({ theme }) => theme.secondaryPurple};
  color: ${({ theme }) => theme.primaryText};
  gap: 8px;
  & > svg {
    width: 14px;
    fill: ${({ theme }) => theme.secondaryPurple};
  }
`;

interface IStageExplainer {
  countdown: number | undefined;
  stage: 1 | 2;
}

const StageOneExplanation: React.FC = () => (
  <div>
    {" "}
    <p>
      Losing options can only be funded <small>before</small> the deadline.
    </p>
    <p>
      If no losing option is <small>fully funded</small> in time, the jury decision is maintained.
    </p>
  </div>
);

const StageTwoExplanation: React.FC = () => {
  const options = useOptionsContext();
  return (
    <div>
      <p>
        Loser deadline has <small>finalized</small>, you can only fund the current winner.
      </p>
      <p>
        If the current winner is not fully funded in time, the option funded during the previous stage will be declared
        as the final winner.
      </p>
      <p>
        {" "}
<<<<<<< HEAD
        Following choices were funded in the stage 1 :{" "}
        <small>{options?.map((option) => (option?.funded ? option.title : null))}</small>
      </label>
=======
        Following choice was funded in the stage 1 :{" "}
        <small>
          {!isUndefined(fundedChoices) && !isUndefined(options)
            ? fundedChoices.map((choice) =>
                isUndefined(options[choice]) ? <Skeleton key={choice} width={50} height={18} /> : options[choice]
              )
            : null}
        </small>
      </p>
>>>>>>> 227337b2
    </div>
  );
};

const StageExplainer: React.FC<IStageExplainer> = ({ countdown, stage }) => {
  return (
    <StyledBox>
      <CountdownLabel>
        {!isUndefined(countdown) ? (
          <>
            <HourglassIcon />
            {countdown > 0 ? secondsToDayHourMinute(countdown) : <span>Time's up</span>}
          </>
        ) : null}
      </CountdownLabel>
      {stage === 1 ? <StageOneExplanation /> : <StageTwoExplanation />}
    </StyledBox>
  );
};

export default StageExplainer;<|MERGE_RESOLUTION|>--- conflicted
+++ resolved
@@ -66,21 +66,9 @@
       </p>
       <p>
         {" "}
-<<<<<<< HEAD
         Following choices were funded in the stage 1 :{" "}
         <small>{options?.map((option) => (option?.funded ? option.title : null))}</small>
-      </label>
-=======
-        Following choice was funded in the stage 1 :{" "}
-        <small>
-          {!isUndefined(fundedChoices) && !isUndefined(options)
-            ? fundedChoices.map((choice) =>
-                isUndefined(options[choice]) ? <Skeleton key={choice} width={50} height={18} /> : options[choice]
-              )
-            : null}
-        </small>
       </p>
->>>>>>> 227337b2
     </div>
   );
 };
