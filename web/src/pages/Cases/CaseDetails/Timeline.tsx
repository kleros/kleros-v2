--- conflicted
+++ resolved
@@ -1,16 +1,12 @@
-<<<<<<< HEAD
 import React, { useMemo } from "react";
-import styled from "styled-components";
-=======
-import React from "react";
 import styled, { css } from "styled-components";
 import { landscapeStyle } from "styles/landscapeStyle";
->>>>>>> 70b1de5f
 import { Periods } from "consts/periods";
 import { DisputeDetailsQuery } from "queries/useDisputeDetailsQuery";
 import { Box, Steps } from "@kleros/ui-components-library";
 import { StyledSkeleton } from "components/StyledSkeleton";
 import { useCountdown } from "hooks/useCountdown";
+import useIsDesktop from "hooks/useIsDesktop";
 import { secondsToDayHourMinute } from "utils/date";
 
 const TimeLineContainer = styled(Box)`
@@ -31,29 +27,11 @@
   )}
 `;
 
-const StyledSteps = styled(Steps)`d
+const StyledSteps = styled(Steps)`
   display: flex;
   justify-content: space-between;
   width: 85%;
   margin: auto;
-`;
-
-const TitleMobile = styled.span`
-  ${landscapeStyle(
-    () => css`
-      display: none;
-    `
-  )}
-`;
-
-const TitleDesktop = styled(TitleMobile)`
-  display: none;
-
-  ${landscapeStyle(
-    () => css`
-      display: inline-block;
-    `
-  )}
 `;
 
 const Timeline: React.FC<{
@@ -76,22 +54,14 @@
 };
 
 const useTimeline = (dispute: DisputeDetailsQuery["dispute"], currentItemIndex: number, currentPeriodIndex: number) => {
-<<<<<<< HEAD
+  const isDesktop = useIsDesktop();
   const titles = useMemo(() => {
-    const titles = ["Evidence Period", "Voting Period", "Appeal Period", "Executed"];
+    const titles = ["Evidence", "Voting", "Appeal", "Executed"];
     if (dispute?.court.hiddenVotes) {
-      titles.splice(1, 0, "Appeal Period");
+      titles.splice(1, 0, "Commit");
     }
     return titles;
   }, [dispute]);
-=======
-  const titles = [
-    { mobile: "Evidence", desktop: "Evidence Period" },
-    { mobile: "Voting", desktop: "Voting Period" },
-    { mobile: "Appeal", desktop: "Appeal Period" },
-    { mobile: "Executed", desktop: "Executed" },
-  ];
->>>>>>> 70b1de5f
   const deadlineCurrentPeriod = getDeadline(
     currentPeriodIndex,
     dispute?.lastPeriodChange,
@@ -115,12 +85,7 @@
     return [<StyledSkeleton key={index} width={60} />];
   };
   return titles.map((title, i) => ({
-    title: (
-      <>
-        <TitleMobile>{title.mobile}</TitleMobile>
-        <TitleDesktop>{title.desktop}</TitleDesktop>
-      </>
-    ),
+    title: i + 1 < titles.length && isDesktop ? `${title} Period` : title,
     subitems: getSubitems(i),
   }));
 };
