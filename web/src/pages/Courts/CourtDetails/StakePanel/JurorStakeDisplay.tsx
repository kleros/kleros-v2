import React from "react";
import styled from "styled-components";
import { useParams } from "react-router-dom";
import { BigNumber, utils } from "ethers";
import { useJurorBalance } from "queries/useJurorBalance";
<<<<<<< HEAD
import { useAccount } from "wagmi";

=======
import { useWeb3 } from "hooks/useWeb3";
>>>>>>> 19088570
import Field from "components/Field";
import DiceIcon from "svgs/icons/dice.svg";
import LockerIcon from "svgs/icons/locker.svg";
import PNKIcon from "svgs/icons/pnk.svg";

const format = (value: BigNumber | undefined): string => (value !== undefined ? utils.formatEther(value) : "0");

const JurorBalanceDisplay = () => {
  const { id } = useParams();
  const { address } = useAccount();
  const { data: jurorBalance } = useJurorBalance(address, id);

  const data = [
    {
      icon: PNKIcon,
      name: "My Stake",
      value: `${format(jurorBalance?.staked)} PNK`,
    },
    {
      icon: LockerIcon,
      name: "Locked Stake",
      value: `${format(jurorBalance?.locked)} PNK`,
    },
    {
      icon: DiceIcon,
      name: "Juror odds",
      value: "7.80%",
    },
  ];

  return (
    <Container>
      {data.map(({ icon, name, value }) => (
        <Field key={name} {...{ icon, name, value }} />
      ))}
    </Container>
  );
};

export default JurorBalanceDisplay;

const Container = styled.div`
  display: flex;
  flex-direction: column;
  justify-content: space-between;
  gap: 8px;
  margin-top: 12px;
`;<|MERGE_RESOLUTION|>--- conflicted
+++ resolved
@@ -3,12 +3,7 @@
 import { useParams } from "react-router-dom";
 import { BigNumber, utils } from "ethers";
 import { useJurorBalance } from "queries/useJurorBalance";
-<<<<<<< HEAD
 import { useAccount } from "wagmi";
-
-=======
-import { useWeb3 } from "hooks/useWeb3";
->>>>>>> 19088570
 import Field from "components/Field";
 import DiceIcon from "svgs/icons/dice.svg";
 import LockerIcon from "svgs/icons/locker.svg";
