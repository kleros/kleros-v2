--- conflicted
+++ resolved
@@ -1,8 +1,4 @@
-<<<<<<< HEAD
-import React, { useCallback, useEffect, useMemo } from "react";
-=======
-import React, { useMemo } from "react";
->>>>>>> a2ed3581
+import React, { useCallback, useMemo } from "react";
 
 import { useParams } from "react-router-dom";
 import { useAccount, usePublicClient } from "wagmi";
@@ -90,17 +86,11 @@
     return 0n;
   }, [jurorBalance, parsedAmount, isAllowance, isStaking]);
 
-<<<<<<< HEAD
-  const { data: increaseAllowanceConfig, error: allowanceError } = useSimulatePnkIncreaseAllowance({
+  const { data: increaseAllowanceConfig } = useSimulatePnkIncreaseAllowance({
     query: {
       enabled: isAllowance && !isUndefined(targetStake) && !isUndefined(allowance),
     },
     args: [klerosCoreAddress[421614], BigInt(targetStake ?? 0) - BigInt(allowance ?? 0)],
-=======
-  const { config: increaseAllowanceConfig } = usePreparePnkIncreaseAllowance({
-    enabled: isAllowance && !isUndefined(klerosCore) && !isUndefined(targetStake) && !isUndefined(allowance),
-    args: [klerosCore?.address, BigInt(targetStake ?? 0) - BigInt(allowance ?? 0)],
->>>>>>> a2ed3581
   });
   const { writeContractAsync: increaseAllowance } = useWritePnkIncreaseAllowance();
   const handleAllowance = useCallback(() => {
@@ -112,22 +102,17 @@
     }
   }, [setIsSending, increaseAllowance, increaseAllowanceConfig, publicClient]);
 
-<<<<<<< HEAD
   const { data: setStakeConfig, error: setStakeError } = useSimulateKlerosCoreSetStake({
     query: {
-      enabled: !isUndefined(targetStake) && !isUndefined(id) && !isAllowance,
+      enabled: !isUndefined(targetStake) && !isUndefined(id) && !isAllowance && parsedAmount !== 0n,
     },
-=======
-  const { config: setStakeConfig, error: setStakeError } = usePrepareKlerosCoreSetStake({
-    enabled: !isUndefined(targetStake) && !isUndefined(id) && !isAllowance && parsedAmount !== 0n,
->>>>>>> a2ed3581
     args: [BigInt(id ?? 0), targetStake],
   });
   const { writeContractAsync: setStake } = useWriteKlerosCoreSetStake();
   const handleStake = useCallback(() => {
     if (setStakeConfig) {
       setIsSending(true);
-      wrapWithToast(async () => await setStake(setStakeConfig.request).then(({ hash }) => hash), publicClient)
+      wrapWithToast(async () => await setStake(setStakeConfig.request), publicClient)
         .then((res) => res.status && setIsPopupOpen(true))
         .finally(() => {
           setIsSending(false);
