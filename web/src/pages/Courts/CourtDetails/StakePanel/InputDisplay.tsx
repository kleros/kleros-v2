import React, { useState, useMemo, useEffect } from "react";
import styled from "styled-components";
<<<<<<< HEAD
=======

import { hoverShortTransitionTiming } from "styles/commonStyles";
>>>>>>> 4849f30a

import { useParams } from "react-router-dom";
import { useDebounce } from "react-use";

import { useParsedAmount } from "hooks/useParsedAmount";
import { usePnkData } from "hooks/usePNKData";
import { commify, uncommify } from "utils/commify";
import { formatPNK, roundNumberDown } from "utils/format";
import { isUndefined } from "utils/index";

import { NumberInputField } from "components/NumberInputField";

import StakeWithdrawButton, { ActionType } from "./StakeWithdrawButton";

const StyledField = styled(NumberInputField)`
  height: fit-content;
  input {
    border-radius: 3px 0px 0px 3px;
  }
`;

const LabelArea = styled.div`
  display: flex;
  justify-content: space-between;
`;

const StyledLabel = styled.label`
  ${hoverShortTransitionTiming}
  color: ${({ theme }) => theme.primaryBlue};
  cursor: pointer;

  :hover {
    color: ${({ theme }) => theme.secondaryBlue};
  }
`;

const InputArea = styled.div`
  display: flex;
  flex-direction: column;
  align-items: center;
  gap: 12px;
  width: 100%;
`;

const InputFieldAndButton = styled.div`
  display: flex;
  flex-direction: row;
  width: 100%;
`;

const EnsureChainContainer = styled.div`
  button {
    height: 45px;
    border: 1px solid ${({ theme }) => theme.stroke};
    border-radius: 0px 3px 3px 0px;
  }
`;

interface IInputDisplay {
  action: ActionType;
  amount: string;
  setAmount: (arg0: string) => void;
}

const InputDisplay: React.FC<IInputDisplay> = ({ action, amount, setAmount }) => {
  const [debouncedAmount, setDebouncedAmount] = useState("");
  const [errorMsg, setErrorMsg] = useState<string | undefined>();
  const [isPopupOpen, setIsPopupOpen] = useState(false);
  useDebounce(() => setDebouncedAmount(amount), 500, [amount]);
  const parsedAmount = useParsedAmount(uncommify(debouncedAmount) as `${number}`);

  const { id } = useParams();
  const { balance, jurorBalance } = usePnkData({ courtId: id });

  const parsedBalance = formatPNK(balance ?? 0n, 0, true);

  const parsedStake = formatPNK(jurorBalance?.[2] ?? 0n, 0, true);
  const isStaking = useMemo(() => action === ActionType.stake, [action]);

  useEffect(() => {
    if (parsedAmount > 0n && balance === 0n && isStaking) {
      setErrorMsg("You need a non-zero PNK balance to stake");
    } else if (isStaking && balance && parsedAmount > balance) {
      setErrorMsg("Insufficient balance to stake this amount");
    } else if (!isStaking && jurorBalance && parsedAmount > jurorBalance[2]) {
      setErrorMsg("Insufficient staked amount to withdraw this amount");
    } else {
      setErrorMsg(undefined);
    }
  }, [parsedAmount, isStaking, balance, jurorBalance]);

  return (
    <>
      <LabelArea>
        <label>{`Available ${isStaking ? parsedBalance : parsedStake} PNK`}</label>
        <StyledLabel
          onClick={() => {
            const amount = isStaking ? parsedBalance : parsedStake;
            setAmount(amount);
          }}
        >
          {isStaking ? "Stake" : "Withdraw"} all
        </StyledLabel>
      </LabelArea>
      <InputArea>
        <InputFieldAndButton>
          <StyledField
            value={uncommify(amount)}
            onChange={(e) => {
              setAmount(e);
            }}
            placeholder={isStaking ? "Amount to stake" : "Amount to withdraw"}
            message={isPopupOpen ? undefined : (errorMsg ?? undefined)}
            variant={!isUndefined(errorMsg) && !isPopupOpen ? "error" : "info"}
            formatter={(number: string) => (number !== "" ? commify(roundNumberDown(Number(number))) : "")}
          />
          <EnsureChainContainer>
            <StakeWithdrawButton
              {...{
                amount,
                parsedAmount,
                action,
                setAmount,
                setErrorMsg,
                isPopupOpen,
                setIsPopupOpen,
              }}
            />
          </EnsureChainContainer>
        </InputFieldAndButton>
      </InputArea>
    </>
  );
};

export default InputDisplay;<|MERGE_RESOLUTION|>--- conflicted
+++ resolved
@@ -1,10 +1,7 @@
 import React, { useState, useMemo, useEffect } from "react";
 import styled from "styled-components";
-<<<<<<< HEAD
-=======
 
 import { hoverShortTransitionTiming } from "styles/commonStyles";
->>>>>>> 4849f30a
 
 import { useParams } from "react-router-dom";
 import { useDebounce } from "react-use";
