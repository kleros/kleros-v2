import React from "react";
import { EthereumClient, w3mConnectors } from "@web3modal/ethereum";
import { alchemyProvider } from "@wagmi/core/providers/alchemy";
import { Web3Modal } from "@web3modal/react";
import { configureChains, createConfig, WagmiConfig } from "wagmi";
import { arbitrumGoerli, gnosisChiado } from "wagmi/chains";
<<<<<<< HEAD
import { jsonRpcProvider } from "wagmi/providers/jsonRpc";
=======
import { publicProvider } from "wagmi/providers/public";
import { useToggleTheme } from "hooks/useToggleThemeContext";
import { useTheme } from "styled-components";
>>>>>>> 8edf517e

const chains = [arbitrumGoerli, gnosisChiado];
const projectId = process.env.WALLETCONNECT_PROJECT_ID ?? "6efaa26765fa742153baf9281e218217";

const { publicClient } = configureChains(chains, [
  alchemyProvider({ apiKey: process.env.ALCHEMY_API_KEY ?? "" }),
  jsonRpcProvider({
    rpc: () => ({
      http: `https://rpc.chiadochain.net`,
      webSocket: `wss://rpc.chiadochain.net/wss	`,
    }),
  }),
]);

const wagmiConfig = createConfig({
  autoConnect: false,
  connectors: w3mConnectors({ projectId, version: 1, chains }),
  publicClient,
});

const ethereumClient = new EthereumClient(wagmiConfig, chains);

const Web3Provider: React.FC<{ children: React.ReactNode }> = ({ children }) => {
  const [themeToggle] = useToggleTheme();
  const theme = useTheme();
  return (
    <>
      <WagmiConfig config={wagmiConfig}> {children} </WagmiConfig>
      <Web3Modal
        themeMode={themeToggle as "light" | "dark"}
        themeVariables={{
          "--w3m-accent-color": theme.primaryPurple,
          "--w3m-background-color": theme.primaryPurple,
          "--w3m-overlay-background-color": "rgba(0, 0, 0, 0.6)",
          "--w3m-overlay-backdrop-filter": "blur(3px)",
          "--w3m-logo-image-url": "https://github.com/kleros/kleros-v2/blob/feat(web)/wallet-connect-themes/docs/kleros-logo-white.png?raw=true",
          "--w3m-color-bg-1": theme.lightBackground,
        }}
        {...{ projectId, ethereumClient }}
      />
    </>
  );
};

export default Web3Provider;<|MERGE_RESOLUTION|>--- conflicted
+++ resolved
@@ -4,13 +4,9 @@
 import { Web3Modal } from "@web3modal/react";
 import { configureChains, createConfig, WagmiConfig } from "wagmi";
 import { arbitrumGoerli, gnosisChiado } from "wagmi/chains";
-<<<<<<< HEAD
 import { jsonRpcProvider } from "wagmi/providers/jsonRpc";
-=======
-import { publicProvider } from "wagmi/providers/public";
 import { useToggleTheme } from "hooks/useToggleThemeContext";
 import { useTheme } from "styled-components";
->>>>>>> 8edf517e
 
 const chains = [arbitrumGoerli, gnosisChiado];
 const projectId = process.env.WALLETCONNECT_PROJECT_ID ?? "6efaa26765fa742153baf9281e218217";
@@ -20,7 +16,7 @@
   jsonRpcProvider({
     rpc: () => ({
       http: `https://rpc.chiadochain.net`,
-      webSocket: `wss://rpc.chiadochain.net/wss	`,
+      webSocket: `wss://rpc.chiadochain.net/wss`,
     }),
   }),
 ]);
