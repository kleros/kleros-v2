--- conflicted
+++ resolved
@@ -1,17 +1,10 @@
 import React from "react";
 import { EthereumClient, w3mConnectors } from "@web3modal/ethereum";
-<<<<<<< HEAD
-=======
 import { alchemyProvider } from "@wagmi/core/providers/alchemy";
->>>>>>> dd9e0d76
 import { Web3Modal } from "@web3modal/react";
 import { configureChains, createConfig, WagmiConfig } from "wagmi";
 import { arbitrumGoerli, gnosisChiado } from "wagmi/chains";
 import { publicProvider } from "wagmi/providers/public";
-<<<<<<< HEAD
-import { alchemyProvider } from "wagmi/dist/providers/alchemy";
-=======
->>>>>>> dd9e0d76
 
 const chains = [arbitrumGoerli, gnosisChiado];
 const projectId = "6efaa26765fa742153baf9281e218217";
