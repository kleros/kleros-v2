--- conflicted
+++ resolved
@@ -1,38 +1,28 @@
 import React, { useEffect } from "react";
 import { useTheme } from "styled-components";
+
+import { createWeb3Modal } from "@web3modal/wagmi/react";
 import { Chain } from "viem";
 import { createConfig, fallback, http, WagmiProvider, webSocket } from "wagmi";
 import { mainnet, arbitrumSepolia, gnosisChiado } from "wagmi/chains";
 import { walletConnect } from "wagmi/connectors";
-import { createWeb3Modal } from "@web3modal/wagmi/react";
+
+import { ALL_CHAINS } from "consts/chains";
 
 const projectId = process.env.WALLETCONNECT_PROJECT_ID ?? "6efaa26765fa742153baf9281e218217";
-const alchemyKey = process.env.ALCHEMY_API_KEY ?? "";
+export const alchemyApiKey = process.env.ALCHEMY_API_KEY ?? "";
 
-<<<<<<< HEAD
+const chains = ALL_CHAINS as [Chain, ...Chain[]];
+
 type AlchemyProtocol = "https" | "wss";
 type AlchemyChain = "arb-sepolia" | "eth-mainnet";
 const alchemyURL = (protocol: AlchemyProtocol, chain: AlchemyChain) =>
-  `${protocol}://${chain}.g.alchemy.com/v2/${alchemyKey}`;
+  `${protocol}://${chain}.g.alchemy.com/v2/${alchemyApiKey}`;
 const alchemyTransport = (chain: AlchemyChain) =>
   fallback([webSocket(alchemyURL("wss", chain)), http(alchemyURL("https", chain))]);
-=======
-export const alchemyApiKey = process.env.ALCHEMY_API_KEY ?? "";
 
-const { publicClient, webSocketPublicClient } = configureChains(chains, [
-  alchemyProvider({ apiKey: alchemyApiKey }),
-  jsonRpcProvider({
-    rpc: () => ({
-      http: `https://rpc.chiadochain.net`,
-      webSocket: `wss://rpc.chiadochain.net/wss`,
-    }),
-  }),
-]);
->>>>>>> 94754ab7
-
-const chains: [Chain, ...Chain[]] = [arbitrumSepolia, mainnet, gnosisChiado];
 const wagmiConfig = createConfig({
-  chains: [arbitrumSepolia, mainnet, gnosisChiado],
+  chains,
   transports: {
     [arbitrumSepolia.id]: alchemyTransport("arb-sepolia"),
     [mainnet.id]: alchemyTransport("eth-mainnet"),
