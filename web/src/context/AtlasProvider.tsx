--- conflicted
+++ resolved
@@ -12,13 +12,9 @@
   loginUser,
   addUser as addUserToAtlas,
   fetchUser,
-<<<<<<< HEAD
-  updateUser as updateUserInAtlas,
-  uploadToIpfs,
-=======
   updateEmail as updateEmailInAtlas,
   confirmEmail as confirmEmailInAtlas,
->>>>>>> 9382b7f3
+  uploadToIpfs,
   type User,
   type AddUserData,
   type UpdateEmailData,
@@ -39,17 +35,13 @@
   userExists: boolean;
   authoriseUser: () => void;
   addUser: (userSettings: AddUserData) => Promise<boolean>;
-<<<<<<< HEAD
-  updateUser: (userSettings: UpdateUserData) => Promise<boolean>;
+  updateEmail: (userSettings: UpdateEmailData) => Promise<boolean>;
   uploadFile: (file: File) => Promise<string | null>;
-=======
-  updateEmail: (userSettings: UpdateEmailData) => Promise<boolean>;
   confirmEmail: (userSettings: ConfirmEmailData) => Promise<
     ConfirmEmailResponse & {
       isError: boolean;
     }
   >;
->>>>>>> 9382b7f3
 }
 
 const Context = createContext<IAtlasProvider | undefined>(undefined);
@@ -221,7 +213,6 @@
   );
 
   /**
-<<<<<<< HEAD
    * @description upload file to ipfs
    * @param {File} file - file to be uploaded
    * @returns {Promise<string | null>} A promise that resolves to the ipfs cid if file was uploaded successfully else
@@ -245,7 +236,9 @@
       }
     },
     [address, isVerified, setIsUploadingFile, atlasGqlClient]
-=======
+  );
+
+  /**
    * @description confirms user email in atlas
    * @param {ConfirmEmailData} userSettings - object containing data to be sent
    * @returns {Promise<boolean>} A promise that resolves to true if email was confirmed successfully
@@ -265,7 +258,6 @@
       }
     },
     [atlasGqlClient]
->>>>>>> 9382b7f3
   );
 
   return (
@@ -282,12 +274,9 @@
           updateEmail,
           isUpdatingUser,
           userExists,
-<<<<<<< HEAD
           isUploadingFile,
           uploadFile,
-=======
           confirmEmail,
->>>>>>> 9382b7f3
         }),
         [
           isVerified,
@@ -300,12 +289,9 @@
           updateEmail,
           isUpdatingUser,
           userExists,
-<<<<<<< HEAD
           isUploadingFile,
           uploadFile,
-=======
           confirmEmail,
->>>>>>> 9382b7f3
         ]
       )}
     >
