--- conflicted
+++ resolved
@@ -1,14 +1,8 @@
 import React, { useMemo, createContext, useContext } from "react";
-<<<<<<< HEAD
 
-=======
-import { request } from "graphql-request";
-import { create, windowedFiniteBatchScheduler, Batcher } from "@yornaath/batshit";
->>>>>>> 94754ab7
 import { TypedDocumentNode } from "@graphql-typed-document-node/core";
 import { create, windowedFiniteBatchScheduler, Batcher } from "@yornaath/batshit";
 import { request } from "graphql-request";
-import { arbitrumSepolia } from "wagmi/chains";
 
 import { debounceErrorToast } from "utils/debounceErrorToast";
 import { getGraphqlUrl } from "utils/getGraphqlUrl";
