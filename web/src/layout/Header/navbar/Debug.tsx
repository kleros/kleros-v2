--- conflicted
+++ resolved
@@ -2,11 +2,7 @@
 import styled from "styled-components";
 
 import { GIT_BRANCH, GIT_DIRTY, GIT_HASH, GIT_TAGS, GIT_URL, RELEASE_VERSION } from "consts/index";
-<<<<<<< HEAD
-import { useSortitionModulePhase } from "hooks/contracts/generatedProvider";
-=======
 import { useSortitionModulePhase } from "hooks/useSortitionModulePhase";
->>>>>>> 94754ab7
 import { useToggleTheme } from "hooks/useToggleThemeContext";
 import { isUndefined } from "utils/index";
 
