import React from "react";
import styled from "styled-components";

import { useToggle } from "react-use";
import { useAccount } from "wagmi";

import KlerosSolutionsIcon from "svgs/menu-icons/kleros-solutions.svg";

import ConnectWallet from "components/ConnectWallet";
import LightButton from "components/LightButton";
<<<<<<< HEAD
=======
import { Overlay } from "components/Overlay";

import { useOpenContext } from "../MobileHeader";
>>>>>>> 04f2d8d6
import DappList from "./DappList";
import Explore from "./Explore";
import Menu from "./Menu";
import Help from "./Menu/Help";
import Settings from "./Menu/Settings";
import { DisconnectWalletButton } from "./Menu/Settings/General";

const Wrapper = styled.div<{ isOpen: boolean }>`
  visibility: ${({ isOpen }) => (isOpen ? "visible" : "hidden")};
  position: absolute;
  top: 100%;
  left: 0;
  width: 100vw;
  height: 100vh;
  z-index: 1;
`;

const Container = styled.div<{ isOpen: boolean }>`
  position: absolute;
  top: 0;
  left: 0;
  right: 0;
  height: 92%;
  overflow-y: auto;
  z-index: 1;
  background-color: ${({ theme }) => theme.whiteBackground};
  box-shadow: 0px 2px 3px ${({ theme }) => theme.defaultShadow};
  transform-origin: top;
  transform: scaleY(${({ isOpen }) => (isOpen ? "1" : "0")});
  visibility: ${({ isOpen }) => (isOpen ? "visible" : "hidden")};
  transition-property: transform, visibility;
  transition-duration: ${({ theme }) => theme.transitionSpeed};
  transition-timing-function: ease;
  padding: 24px;

  hr {
    margin: 24px 0;
  }
`;

const WalletContainer = styled.div`
  display: flex;
  gap: 16px;
  justify-content: space-between;
  flex-wrap: wrap;
`;

const DisconnectWalletButtonContainer = styled.div`
  display: flex;
  align-items: center;
`;

const PopupContainer = styled.div`
  position: fixed;
  top: 0;
  left: 0;
  width: 100%;
  height: 100%;
  z-index: 1;
  background-color: ${({ theme }) => theme.blackLowOpacity};
`;

const Overlay = styled.div`
  position: fixed;
  top: 0;
  left: 0;
  width: 100%;
  height: 64px;
  z-index: 1;
`;

export interface ISettings {
  toggleIsSettingsOpen: () => void;
  initialTab?: number;
}

export interface IHelp {
  toggleIsHelpOpen: () => void;
}

export interface IDappList {
  toggleIsDappListOpen: () => void;
}

interface INavBar {
  isOpen: boolean;
  handleCloseNavbar: () => void;
}

const NavBar: React.FC<INavBar> = ({ isOpen, handleCloseNavbar }) => {
  const { isConnected } = useAccount();
  const [isDappListOpen, toggleIsDappListOpen] = useToggle(false);
  const [isHelpOpen, toggleIsHelpOpen] = useToggle(false);
  const [isSettingsOpen, toggleIsSettingsOpen] = useToggle(false);

  return (
    <>
      {isOpen ? <Overlay {...{ isOpen }} onClick={handleCloseNavbar} /> : null}
      <Wrapper {...{ isOpen }}>
<<<<<<< HEAD
        <Container {...{ isOpen }}>
          <LightButton text="Kleros Solutions" onClick={toggleIsDappListOpen} Icon={KlerosSolutionsIcon} />
          <hr />
          <Explore {...{ handleCloseNavbar }} />
          <hr />
          <WalletContainer>
            <ConnectWallet />
            {isConnected && (
              <DisconnectWalletButtonContainer>
                <DisconnectWalletButton />
              </DisconnectWalletButtonContainer>
            )}
          </WalletContainer>
          <hr />
          <Menu {...{ toggleIsHelpOpen, toggleIsSettingsOpen }} />
          <br />
        </Container>
=======
        <StyledOverlay>
          <Container {...{ isOpen }}>
            <LightButton
              isMobileNavbar={true}
              text="Kleros Solutions"
              onClick={() => {
                toggleIsDappListOpen();
              }}
              Icon={KlerosSolutionsIcon}
            />
            <hr />
            <Explore isMobileNavbar={true} />
            <hr />
            <WalletContainer>
              <ConnectWallet />
              {isConnected && (
                <DisconnectWalletButtonContainer>
                  <DisconnectWalletButton />
                </DisconnectWalletButtonContainer>
              )}
            </WalletContainer>
            <hr />
            <Menu {...{ toggleIsHelpOpen, toggleIsSettingsOpen }} isMobileNavbar={true} />
            <br />
          </Container>
        </StyledOverlay>
>>>>>>> 04f2d8d6
      </Wrapper>
      {(isDappListOpen || isHelpOpen || isSettingsOpen) && (
        <PopupContainer>
          {isDappListOpen && <DappList {...{ toggleIsDappListOpen }} />}
          {isHelpOpen && <Help {...{ toggleIsHelpOpen }} />}
          {isSettingsOpen && <Settings {...{ toggleIsSettingsOpen }} />}
        </PopupContainer>
      )}
    </>
  );
};

export default NavBar;<|MERGE_RESOLUTION|>--- conflicted
+++ resolved
@@ -8,12 +8,7 @@
 
 import ConnectWallet from "components/ConnectWallet";
 import LightButton from "components/LightButton";
-<<<<<<< HEAD
-=======
 import { Overlay } from "components/Overlay";
-
-import { useOpenContext } from "../MobileHeader";
->>>>>>> 04f2d8d6
 import DappList from "./DappList";
 import Explore from "./Explore";
 import Menu from "./Menu";
@@ -76,7 +71,7 @@
   background-color: ${({ theme }) => theme.blackLowOpacity};
 `;
 
-const Overlay = styled.div`
+const StyledOverlay = styled.div`
   position: fixed;
   top: 0;
   left: 0;
@@ -113,25 +108,6 @@
     <>
       {isOpen ? <Overlay {...{ isOpen }} onClick={handleCloseNavbar} /> : null}
       <Wrapper {...{ isOpen }}>
-<<<<<<< HEAD
-        <Container {...{ isOpen }}>
-          <LightButton text="Kleros Solutions" onClick={toggleIsDappListOpen} Icon={KlerosSolutionsIcon} />
-          <hr />
-          <Explore {...{ handleCloseNavbar }} />
-          <hr />
-          <WalletContainer>
-            <ConnectWallet />
-            {isConnected && (
-              <DisconnectWalletButtonContainer>
-                <DisconnectWalletButton />
-              </DisconnectWalletButtonContainer>
-            )}
-          </WalletContainer>
-          <hr />
-          <Menu {...{ toggleIsHelpOpen, toggleIsSettingsOpen }} />
-          <br />
-        </Container>
-=======
         <StyledOverlay>
           <Container {...{ isOpen }}>
             <LightButton
@@ -143,7 +119,7 @@
               Icon={KlerosSolutionsIcon}
             />
             <hr />
-            <Explore isMobileNavbar={true} />
+            <Explore isMobileNavbar={true} {...{ handleCloseNavbar }} />
             <hr />
             <WalletContainer>
               <ConnectWallet />
@@ -158,7 +134,6 @@
             <br />
           </Container>
         </StyledOverlay>
->>>>>>> 04f2d8d6
       </Wrapper>
       {(isDappListOpen || isHelpOpen || isSettingsOpen) && (
         <PopupContainer>
