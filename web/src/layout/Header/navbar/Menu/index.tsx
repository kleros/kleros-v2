--- conflicted
+++ resolved
@@ -1,12 +1,6 @@
-<<<<<<< HEAD
-import React, { useState } from "react";
+import React from "react";
 import styled, { css } from "styled-components";
 import { landscapeStyle } from "styles/landscapeStyle";
-import { useToggle } from "react-use";
-=======
-import React from "react";
-import styled from "styled-components";
->>>>>>> 0c056c03
 import LightButton from "components/LightButton";
 import DarkModeIcon from "svgs/menu-icons/dark-mode.svg";
 import HelpIcon from "svgs/menu-icons/help.svg";
@@ -65,12 +59,6 @@
 
 const Menu: React.FC<IMenu> = ({ toggleIsHelpOpen, toggleIsSettingsOpen }) => {
   const [theme, toggleTheme] = useToggleTheme();
-<<<<<<< HEAD
-  const [isHelpOpen, toggleIsHelpOpen] = useToggle(false);
-  const [isSettingsOpen, setIsSettingsOpen] = useState(false);
-=======
-
->>>>>>> 0c056c03
   const isLightTheme = theme === "light";
 
   const buttons = [
