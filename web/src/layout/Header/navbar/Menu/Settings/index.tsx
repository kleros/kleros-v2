--- conflicted
+++ resolved
@@ -1,12 +1,6 @@
-<<<<<<< HEAD
-import React, { Dispatch, SetStateAction, useRef, useState } from "react";
+import React, { useRef, useState } from "react";
 import styled, { css } from "styled-components";
-import { useLockBodyScroll } from "react-use";
 import { landscapeStyle } from "styles/landscapeStyle";
-=======
-import React, { useRef, useState } from "react";
-import styled from "styled-components";
->>>>>>> 0c056c03
 import { Tabs } from "@kleros/ui-components-library";
 import General from "./General";
 import SendMeNotifications from "./SendMeNotifications";
@@ -15,15 +9,14 @@
 const Container = styled.div`
   display: flex;
   position: absolute;
-<<<<<<< HEAD
+  max-height: 80vh;
+  overflow-y: auto;
+  z-index: 1;
+  background-color: ${({ theme }) => theme.whiteBackground};
   flex-direction: column;
   top: 5%;
   left: 50%;
   transform: translateX(-50%);
-=======
-  max-height: 80vh;
-  overflow-y: auto;
->>>>>>> 0c056c03
   z-index: 1;
   background-color: ${({ theme }) => theme.whiteBackground};
   border: 1px solid ${({ theme }) => theme.stroke};
@@ -32,9 +25,11 @@
 
   ${landscapeStyle(
     () => css`
-      top: 100%;
-      left: 92%;
-      transform: translateX(-75%);
+      margin-top: 64px;
+      top: 0;
+      right: 0;
+      left: auto;
+      transform: none;
     `
   )}
 `;
@@ -70,12 +65,7 @@
 const Settings: React.FC<ISettings> = ({ toggleIsSettingsOpen }) => {
   const [currentTab, setCurrentTab] = useState<number>(0);
   const containerRef = useRef(null);
-<<<<<<< HEAD
-  useFocusOutside(containerRef, () => setIsSettingsOpen(false));
-  useLockBodyScroll(true);
-=======
   useFocusOutside(containerRef, () => toggleIsSettingsOpen());
->>>>>>> 0c056c03
 
   return (
     <Container ref={containerRef}>
