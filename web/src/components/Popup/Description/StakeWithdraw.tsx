--- conflicted
+++ resolved
@@ -4,16 +4,10 @@
 import KlerosLogo from "tsx:svgs/icons/kleros.svg";
 import { formatUnits } from "viem";
 import { useAccount } from "wagmi";
-<<<<<<< HEAD
 
-import { useSortitionModuleGetJurorBalance } from "hooks/contracts/generatedProvider";
+import { useSortitionModuleGetJurorBalance } from "hooks/contracts/generated";
 import { isUndefined } from "utils/index";
 
-=======
-import { isUndefined } from "utils/index";
-import { useSortitionModuleGetJurorBalance } from "hooks/contracts/generated";
-import KlerosLogo from "tsx:svgs/icons/kleros.svg";
->>>>>>> 94754ab7
 import { responsiveSize } from "styles/responsiveSize";
 
 const Container = styled.div`
