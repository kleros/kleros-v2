import React from "react";

import { Tooltip } from "@kleros/ui-components-library";

import { commify } from "utils/commify";

interface INumberDisplay {
  value: string | number;
  unit?: string;
  showUnitInDisplay?: boolean;
  decimals?: number;
  place?: "bottom" | "top" | "left" | "right";
  isCurrency?: boolean; //currency units are shown in front
}

const getFormattedValue = (value: number, decimals: number) => {
  const withFixedDecimals = value % 1 !== 0 ? value.toFixed(decimals) : value.toFixed(0);
  if (value !== 0) {
    if (withFixedDecimals === `0.${"0".repeat(decimals)}`) {
      return `< 0.${"0".repeat(decimals - 1)}1`;
    } else if (withFixedDecimals === `-0.${"0".repeat(decimals)}`) {
      return `> -0.${"0".repeat(decimals - 1)}1`;
    }
  }
  return commify(withFixedDecimals);
};

const NumberDisplay: React.FC<INumberDisplay> = ({
  value,
  unit,
  place,
  decimals = 2,
  showUnitInDisplay = true,
  isCurrency = false,
}) => {
  const parsedValue = Number(value);
<<<<<<< HEAD
  const formattedValue = getFormattedValue(parsedValue, decimals);
  const tooltipValue = isCurrency ? `${unit} ${commify(value)}` : `${commify(value)} ${unit}`;
=======
  const formattedValue = commify(getFormattedValue(parsedValue, decimals));
  const tooltipValue = isCurrency ? `${unit} ${value}` : `${value} ${unit}`;
>>>>>>> bd4e169a
  const displayUnit = showUnitInDisplay ? unit : "";
  const displayValue = isCurrency ? `${displayUnit} ${formattedValue}` : `${formattedValue} ${displayUnit}`;

  return (
    <Tooltip small text={tooltipValue} place={place}>
      {displayValue}
    </Tooltip>
  );
};

export default NumberDisplay;<|MERGE_RESOLUTION|>--- conflicted
+++ resolved
@@ -22,7 +22,7 @@
       return `> -0.${"0".repeat(decimals - 1)}1`;
     }
   }
-  return commify(withFixedDecimals);
+  return withFixedDecimals;
 };
 
 const NumberDisplay: React.FC<INumberDisplay> = ({
@@ -34,13 +34,8 @@
   isCurrency = false,
 }) => {
   const parsedValue = Number(value);
-<<<<<<< HEAD
-  const formattedValue = getFormattedValue(parsedValue, decimals);
+  const formattedValue = commify(getFormattedValue(parsedValue, decimals));
   const tooltipValue = isCurrency ? `${unit} ${commify(value)}` : `${commify(value)} ${unit}`;
-=======
-  const formattedValue = commify(getFormattedValue(parsedValue, decimals));
-  const tooltipValue = isCurrency ? `${unit} ${value}` : `${value} ${unit}`;
->>>>>>> bd4e169a
   const displayUnit = showUnitInDisplay ? unit : "";
   const displayValue = isCurrency ? `${displayUnit} ${formattedValue}` : `${formattedValue} ${displayUnit}`;
 
