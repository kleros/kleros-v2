--- conflicted
+++ resolved
@@ -8,11 +8,7 @@
 import { Periods } from "consts/periods";
 
 import { hoverShortTransitionTiming } from "styles/commonStyles";
-<<<<<<< HEAD
-import { responsiveSize } from "styles/responsiveSize";
-=======
 import { landscapeStyle } from "styles/landscapeStyle";
->>>>>>> 1fa3e7dd
 
 import { StyledSkeleton } from "components/StyledSkeleton";
 
@@ -50,11 +46,7 @@
 
 const TruncatedTitle = ({ text, maxLength }) => {
   const truncatedText = text.length <= maxLength ? text : text.slice(0, maxLength) + "…";
-<<<<<<< HEAD
-  return <h3 dir="auto">{truncatedText}</h3>;
-=======
-  return <StyledCaseCardTitle>{truncatedText}</StyledCaseCardTitle>;
->>>>>>> 1fa3e7dd
+  return <StyledCaseCardTitle dir="auto">{truncatedText}</StyledCaseCardTitle>;
 };
 
 interface IDisputeCardView {
