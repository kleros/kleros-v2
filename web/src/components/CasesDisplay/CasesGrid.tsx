--- conflicted
+++ resolved
@@ -1,44 +1,34 @@
 import React from "react";
-<<<<<<< HEAD
-import styled from "styled-components";
+import styled, { css } from "styled-components";
+import { useLocalStorage } from "react-use";
 import { useParams } from "react-router-dom";
 import Skeleton from "react-loading-skeleton";
 import { StandardPagination } from "@kleros/ui-components-library";
+import { landscapeStyle } from "styles/landscapeStyle";
 import { isUndefined } from "utils/index";
 import { decodeURIFilter } from "utils/uri";
 import { DisputeDetailsFragment } from "queries/useCasesQuery";
-=======
-import styled, { css } from "styled-components";
-import { StandardPagination } from "@kleros/ui-components-library";
-import { landscapeStyle } from "styles/landscapeStyle";
-import { useFiltersContext } from "context/FilterProvider";
-import { CasesPageQuery } from "queries/useCasesQuery";
->>>>>>> acb94e93
 import DisputeCard from "components/DisputeCard";
 import CasesListHeader from "./CasesListHeader";
-import { useLocation } from "react-router-dom";
 
-const GridContainer = styled.div<{ path: string }>`
+const GridContainer = styled.div`
   display: flex;
   flex-wrap: wrap;
   justify-content: center;
   align-items: center;
   gap: 8px;
-  ${({ path }) =>
-    landscapeStyle(() =>
-      path === "/dashboard"
-        ? css`
-            display: flex;
-          `
-        : css`
-            display: grid;
-            row-gap: 16px;
-            column-gap: 8px;
-            grid-template-columns: repeat(auto-fit, minmax(380px, 1fr));
-            justify-content: space-between;
-          `
-    )}
+  ${landscapeStyle(
+    () =>
+      css`
+        display: grid;
+        row-gap: 16px;
+        column-gap: 8px;
+        grid-template-columns: repeat(auto-fit, minmax(380px, 1fr));
+        justify-content: space-between;
+      `
+  )}
 `;
+
 const ListContainer = styled.div`
   display: flex;
   flex-direction: column;
@@ -60,36 +50,37 @@
 
 export interface ICasesGrid {
   disputes?: DisputeDetailsFragment[];
-  numberDisputes?: number;
   currentPage: number;
   setCurrentPage: (newPage: number) => void;
   casesPerPage: number;
   totalPages: number;
 }
 
-<<<<<<< HEAD
-const CasesGrid: React.FC<ICasesGrid> = ({
-  disputes,
-  numberDisputes,
-  casesPerPage,
-  totalPages,
-  currentPage,
-  setCurrentPage,
-}) => {
+const CasesGrid: React.FC<ICasesGrid> = ({ disputes, casesPerPage, totalPages, currentPage, setCurrentPage }) => {
   const { filter } = useParams();
   const decodedFilter = decodeURIFilter(filter ?? "all");
   const { id: searchValue } = decodedFilter;
+  const [isList, _] = useLocalStorage("isList", false);
 
   return (
     <>
-      {!isUndefined(numberDisputes) && (
-        <Container>
+      {!isList ? (
+        <GridContainer>
           {isUndefined(disputes)
             ? [...Array(casesPerPage)].map((_, i) => <StyledSkeleton key={i} />)
             : disputes.map((dispute, i) => {
                 return <DisputeCard key={i} {...dispute} />;
               })}
-        </Container>
+        </GridContainer>
+      ) : (
+        <ListContainer>
+          <CasesListHeader />
+          {isUndefined(disputes)
+            ? [...Array(casesPerPage)].map((_, i) => <StyledSkeleton key={i} />)
+            : disputes.map((dispute, i) => {
+                return <DisputeCard key={i} {...dispute} />;
+              })}
+        </ListContainer>
       )}
 
       {isUndefined(searchValue) ? (
@@ -99,34 +90,6 @@
           callback={(page: number) => setCurrentPage(page)}
         />
       ) : null}
-=======
-const CasesGrid: React.FC<ICasesGrid> = ({ disputes, currentPage, setCurrentPage, numberDisputes, casesPerPage }) => {
-  const { isList } = useFiltersContext();
-  const location = useLocation();
-
-  const path = location.pathname;
-  return (
-    <>
-      {!isList ? (
-        <GridContainer path={path}>
-          {disputes.map((dispute) => {
-            return <DisputeCard key={dispute?.id} {...dispute} />;
-          })}
-        </GridContainer>
-      ) : (
-        <ListContainer>
-          {isList && <CasesListHeader />}
-          {disputes.map((dispute) => {
-            return <DisputeCard key={dispute?.id} {...dispute} />;
-          })}
-        </ListContainer>
-      )}
-      <StyledPagination
-        {...{ currentPage }}
-        numPages={Math.ceil(numberDisputes / casesPerPage)}
-        callback={(page: number) => setCurrentPage(page)}
-      />
->>>>>>> acb94e93
     </>
   );
 };
