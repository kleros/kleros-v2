import React from "react";
<<<<<<< HEAD
import styled, { useTheme } from "styled-components";
import { useNavigate, useParams } from "react-router-dom";
import { DropdownSelect } from "@kleros/ui-components-library";
import { decodeURIFilter, encodeURIFilter, useRootPath } from "utils/uri";
=======
import styled, { useTheme, css } from "styled-components";
import { useWindowSize } from "react-use";
import { DropdownSelect } from "@kleros/ui-components-library";
import { useFiltersContext } from "context/FilterProvider";
import { BREAKPOINT_LANDSCAPE } from "styles/landscapeStyle";
import ListIcon from "svgs/icons/list.svg";
import GridIcon from "svgs/icons/grid.svg";
>>>>>>> acb94e93

const Container = styled.div`
  display: flex;
  justify-content: end;
  gap: 12px;
  width: fit-content;
`;

const glowingEffect = css`
  filter: drop-shadow(0 0 4px ${({ theme }) => theme.klerosUIComponentsSecondaryPurple});
`;

const StyledGridIcon = styled(GridIcon)<{ isList: boolean }>`
  cursor: pointer;
  transition: filter 0.2s ease;
  fill: ${({ theme }) => theme.primaryBlue};
  width: 16px;
  height: 16px;
  overflow: hidden;
  ${({ isList }) => !isList && glowingEffect}
`;

const IconsContainer = styled.div`
  display: flex;
  justify-content: center;
  align-items: center;
  gap: 4px;
`;

const StyledListIcon = styled(ListIcon)<{ isList: boolean; isScreenBig: boolean }>`
  cursor: pointer;
  display: ${({ isScreenBig }) => (isScreenBig ? "block" : "none")};
  transition: filter 0.2s ease;
  fill: ${({ theme }) => theme.primaryBlue};
  width: 16px;
  height: 16px;
  overflow: hidden;
  ${({ isList }) => isList && glowingEffect}
`;

const Filters: React.FC = () => {
  const theme = useTheme();
<<<<<<< HEAD
  const { order, filter } = useParams();
  const { ruled, period, ...filterObject } = decodeURIFilter(filter ?? "all");
  const navigate = useNavigate();
  const location = useRootPath();

  const handleStatusChange = (value: string | number) => {
    const parsedValue = JSON.parse(value as string);
    const encodedFilter = encodeURIFilter({ ...filterObject, ...parsedValue });
    navigate(`${location}/1/${order}/${encodedFilter}`);
  };

  const handleOrderChange = (value: string | number) => {
    const encodedFilter = encodeURIFilter({ ruled, period, ...filterObject });
    navigate(`${location}/1/${value}/${encodedFilter}`);
  };
=======
  const { width } = useWindowSize();
  const { isList, setIsList } = useFiltersContext();
  const screenIsBig = width > BREAKPOINT_LANDSCAPE;
>>>>>>> acb94e93

  return (
    <Container>
      <DropdownSelect
        smallButton
        simpleButton
        items={[
          { value: JSON.stringify({}), text: "All Cases", dot: theme.primaryText },
          { value: JSON.stringify({ ruled: false }), text: "In Progress", dot: theme.primaryBlue },
          { value: JSON.stringify({ ruled: true }), text: "Closed", dot: theme.primaryPurple },
          { value: JSON.stringify({ period: "appeal" }), text: "Appeal", dot: theme.tint },
        ]}
        defaultValue={JSON.stringify({ ruled, period })}
        callback={handleStatusChange}
      />
      <DropdownSelect
        smallButton
        simpleButton
        items={[
          { value: "desc", text: "Newest" },
          { value: "asc", text: "Oldest" },
        ]}
        defaultValue={order}
        callback={handleOrderChange}
      />
      <IconsContainer>
        <StyledGridIcon isList={isList} onClick={() => setIsList(false)} />
        <StyledListIcon
          isList={isList}
          isScreenBig={screenIsBig}
          onClick={() => {
            if (screenIsBig) {
              setIsList(true);
            }
          }}
        />
      </IconsContainer>
    </Container>
  );
};

export default Filters;<|MERGE_RESOLUTION|>--- conflicted
+++ resolved
@@ -1,18 +1,12 @@
 import React from "react";
-<<<<<<< HEAD
 import styled, { useTheme } from "styled-components";
 import { useNavigate, useParams } from "react-router-dom";
+import { useWindowSize, useLocalStorage } from "react-use";
 import { DropdownSelect } from "@kleros/ui-components-library";
-import { decodeURIFilter, encodeURIFilter, useRootPath } from "utils/uri";
-=======
-import styled, { useTheme, css } from "styled-components";
-import { useWindowSize } from "react-use";
-import { DropdownSelect } from "@kleros/ui-components-library";
-import { useFiltersContext } from "context/FilterProvider";
-import { BREAKPOINT_LANDSCAPE } from "styles/landscapeStyle";
 import ListIcon from "svgs/icons/list.svg";
 import GridIcon from "svgs/icons/grid.svg";
->>>>>>> acb94e93
+import { BREAKPOINT_LANDSCAPE } from "styles/landscapeStyle";
+import { decodeURIFilter, encodeURIFilter, useRootPath } from "utils/uri";
 
 const Container = styled.div`
   display: flex;
@@ -21,18 +15,13 @@
   width: fit-content;
 `;
 
-const glowingEffect = css`
-  filter: drop-shadow(0 0 4px ${({ theme }) => theme.klerosUIComponentsSecondaryPurple});
-`;
-
-const StyledGridIcon = styled(GridIcon)<{ isList: boolean }>`
+const StyledGridIcon = styled(GridIcon)`
   cursor: pointer;
   transition: filter 0.2s ease;
   fill: ${({ theme }) => theme.primaryBlue};
   width: 16px;
   height: 16px;
   overflow: hidden;
-  ${({ isList }) => !isList && glowingEffect}
 `;
 
 const IconsContainer = styled.div`
@@ -42,20 +31,17 @@
   gap: 4px;
 `;
 
-const StyledListIcon = styled(ListIcon)<{ isList: boolean; isScreenBig: boolean }>`
+const StyledListIcon = styled(ListIcon)`
   cursor: pointer;
-  display: ${({ isScreenBig }) => (isScreenBig ? "block" : "none")};
   transition: filter 0.2s ease;
   fill: ${({ theme }) => theme.primaryBlue};
   width: 16px;
   height: 16px;
   overflow: hidden;
-  ${({ isList }) => isList && glowingEffect}
 `;
 
 const Filters: React.FC = () => {
   const theme = useTheme();
-<<<<<<< HEAD
   const { order, filter } = useParams();
   const { ruled, period, ...filterObject } = decodeURIFilter(filter ?? "all");
   const navigate = useNavigate();
@@ -71,11 +57,10 @@
     const encodedFilter = encodeURIFilter({ ruled, period, ...filterObject });
     navigate(`${location}/1/${value}/${encodedFilter}`);
   };
-=======
+
   const { width } = useWindowSize();
-  const { isList, setIsList } = useFiltersContext();
+  const [isList, setIsList] = useLocalStorage<boolean>("isList", false);
   const screenIsBig = width > BREAKPOINT_LANDSCAPE;
->>>>>>> acb94e93
 
   return (
     <Container>
@@ -101,18 +86,21 @@
         defaultValue={order}
         callback={handleOrderChange}
       />
-      <IconsContainer>
-        <StyledGridIcon isList={isList} onClick={() => setIsList(false)} />
-        <StyledListIcon
-          isList={isList}
-          isScreenBig={screenIsBig}
-          onClick={() => {
-            if (screenIsBig) {
-              setIsList(true);
-            }
-          }}
-        />
-      </IconsContainer>
+      {screenIsBig ? (
+        <IconsContainer>
+          {isList ? (
+            <StyledGridIcon onClick={() => setIsList(false)} />
+          ) : (
+            <StyledListIcon
+              onClick={() => {
+                if (screenIsBig) {
+                  setIsList(true);
+                }
+              }}
+            />
+          )}
+        </IconsContainer>
+      ) : null}
     </Container>
   );
 };
