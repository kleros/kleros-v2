import React from "react";
import styled from "styled-components";
import { useNavigate } from "react-router-dom";
import { utils } from "ethers";
import Skeleton from "react-loading-skeleton";
import { Card } from "@kleros/ui-components-library";
import { Periods } from "consts/periods";
import { useGetMetaEvidence } from "queries/useGetMetaEvidence";
import { useCourtPolicy } from "queries/useCourtPolicy";
import { useIPFSQuery } from "hooks/useIPFSQuery";
import { CasesPageQuery } from "queries/useCasesQuery";
import PeriodBanner from "./PeriodBanner";
import DisputeInfo from "./DisputeInfo";

const StyledCard = styled(Card)`
  max-width: 380px;
  min-width: 312px;
  width: auto;
  height: 260px;
`;

const Container = styled.div`
  height: 215px;
  padding: 24px;
  display: flex;
  flex-direction: column;
  justify-content: space-between;
  h3 {
    margin: 0;
  }
`;

const getTimeLeft = (
  lastPeriodChange: string,
  currentPeriodIndex: number,
  timesPerPeriod: string[]
) => {
  const durationCurrentPeriod = parseInt(timesPerPeriod[currentPeriodIndex]);
  return parseInt(lastPeriodChange) + durationCurrentPeriod;
};

const DisputeCard: React.FC<CasesPageQuery["disputes"][number]> = ({
  id,
  arbitrated,
  period,
  lastPeriodChange,
  courtID,
}) => {
  const currentPeriodIndex = Periods[period];
  const rewards = `≥ ${utils.formatEther(courtID.feeForJuror)} ETH`;
  const date =
    currentPeriodIndex === 4
      ? lastPeriodChange
      : getTimeLeft(
          lastPeriodChange,
          currentPeriodIndex,
          courtID.timesPerPeriod
        );
  const { data: metaEvidence } = useGetMetaEvidence(id, arbitrated);
  const title = metaEvidence ? metaEvidence.title : <Skeleton />;
<<<<<<< HEAD
  const { data: courtPolicyPath } = useCourtPolicy(parseInt(courtID.id));
  const { data: courtPolicy } = useIPFSQuery(courtPolicyPath?.args._policy);
=======
  const { data: courtPolicy } = useCourtPolicy(subcourtID.id);
>>>>>>> ac39922a
  const courtName = courtPolicy?.name;
  const category = metaEvidence ? metaEvidence.category : undefined;
  const navigate = useNavigate();
  return (
    <StyledCard hover onClick={() => navigate(`/cases/${id.toString()}`)}>
      <PeriodBanner id={parseInt(id)} period={currentPeriodIndex} />
      <Container>
        <h3>{title}</h3>
        <DisputeInfo
          court={courtName}
          period={currentPeriodIndex}
          {...{ category, rewards, date }}
        />
      </Container>
    </StyledCard>
  );
};

export default DisputeCard;<|MERGE_RESOLUTION|>--- conflicted
+++ resolved
@@ -58,12 +58,7 @@
         );
   const { data: metaEvidence } = useGetMetaEvidence(id, arbitrated);
   const title = metaEvidence ? metaEvidence.title : <Skeleton />;
-<<<<<<< HEAD
-  const { data: courtPolicyPath } = useCourtPolicy(parseInt(courtID.id));
-  const { data: courtPolicy } = useIPFSQuery(courtPolicyPath?.args._policy);
-=======
   const { data: courtPolicy } = useCourtPolicy(subcourtID.id);
->>>>>>> ac39922a
   const courtName = courtPolicy?.name;
   const category = metaEvidence ? metaEvidence.category : undefined;
   const navigate = useNavigate();
