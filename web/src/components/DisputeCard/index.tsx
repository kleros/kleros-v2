--- conflicted
+++ resolved
@@ -101,7 +101,6 @@
       ? lastPeriodChange
       : getPeriodEndTimestamp(lastPeriodChange, currentPeriodIndex, court.timesPerPeriod);
   const { data: disputeTemplate } = useDisputeTemplate(id, arbitrated.id as `0x${string}`);
-<<<<<<< HEAD
   let disputeDetails: DisputeDetails | undefined;
   try {
     if (disputeTemplate) {
@@ -111,8 +110,6 @@
     console.error(e);
   }
   const title = isUndefined(disputeDetails) ? <StyledSkeleton /> : disputeDetails?.title ?? INVALID_DISPUTE_DATA_ERROR;
-=======
->>>>>>> e31f8293
   const { data: courtPolicy } = useCourtPolicy(court.id);
   const courtName = courtPolicy?.name;
   const category = disputeTemplate?.category;
