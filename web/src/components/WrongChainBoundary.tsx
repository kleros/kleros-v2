--- conflicted
+++ resolved
@@ -17,11 +17,7 @@
         text={`Switch to ${SUPPORTED_CHAINS[DEFAULT_CHAIN].chainName}`}
         onClick={() => {
           setLoading(true);
-<<<<<<< HEAD
-          switchChain(421613)
-=======
           switchChain(DEFAULT_CHAIN)
->>>>>>> 4e9c6ca9
             .then(resetErrorBoundary)
             .finally(() => setLoading(false));
         }}
