--- conflicted
+++ resolved
@@ -7,34 +7,22 @@
 import { Button } from "@kleros/ui-components-library";
 
 const AccountDisplay: React.FC = () => {
-<<<<<<< HEAD
-  const { address } = useAccount();
-  const { chain } = useNetwork();
-  const shortAddress = address ? shortenAddress(address) : undefined;
-  return (
-    <StyledContainer>
-      <small>{chain?.name}</small>
-      <label>{shortAddress}</label>
-=======
   return (
     <StyledContainer>
       <ChainDisplay />
       <AddressDisplay />
->>>>>>> 19088570
     </StyledContainer>
   );
 };
 
 export const ChainDisplay: React.FC = () => {
-  const { chainId } = useWeb3();
-  const chainName = chainId ? SUPPORTED_CHAINS[chainId].chainName : undefined;
-  return <small>{chainName}</small>;
+  const { chain } = useNetwork();
+  return <small>{chain?.name}</small>;
 };
 
 export const AddressDisplay: React.FC = () => {
-  const { account } = useWeb3();
-  const shortAddress = account ? shortenAddress(account) : undefined;
-  return <label>{shortAddress}</label>;
+  const { address } = useAccount();
+  return <label>{address && shortenAddress(address)}</label>;
 };
 
 const StyledContainer = styled.div`
@@ -59,25 +47,14 @@
 `;
 
 const ConnectButton: React.FC = () => {
-<<<<<<< HEAD
   const { isConnected } = useAccount();
   const { open, setDefaultChain, isOpen } = useWeb3Modal();
   setDefaultChain(arbitrumGoerli);
   return isConnected ? (
     <AccountDisplay />
   ) : (
-    <Button
-      disabled={isOpen}
-      small
-      text={"Connect"}
-      onClick={async () => await open({ route: "ConnectWallet" })}
-    />
+    <Button disabled={isOpen} small text={"Connect"} onClick={async () => await open({ route: "ConnectWallet" })} />
   );
-=======
-  const { active } = useWeb3();
-  const { activate, connecting } = useConnect();
-  return active ? <AccountDisplay /> : <Button disabled={connecting} small text={"Connect"} onClick={activate} />;
->>>>>>> 19088570
 };
 
 export default ConnectButton;