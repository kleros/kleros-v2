import React from "react";
import styled, { css } from "styled-components";
<<<<<<< HEAD
import { landscapeStyle } from "styles/landscapeStyle";
import { isAddress } from "viem";
import { normalize } from "viem/ens";
import { useAccount, useChainId, useEnsAvatar, useEnsName } from "wagmi";
import Identicon from "react-identicons";
import { getChain } from "consts/chains";
import { shortenAddress } from "utils/shortenAddress";
=======

import Identicon from "react-identicons";
import { isAddress } from "viem";
import { useAccount, useNetwork, useEnsAvatar, useEnsName } from "wagmi";

import { shortenAddress } from "utils/shortenAddress";

import { landscapeStyle } from "styles/landscapeStyle";
>>>>>>> 98921427

const Container = styled.div`
  display: flex;
  flex-direction: column;
  justify-content: space-between;
  height: auto;
  align-items: flex-start;
  gap: 8px;
  align-items: center;
  background-color: ${({ theme }) => theme.whiteBackground};
  padding: 0px;

  ${landscapeStyle(
    () => css`
      background-color: ${({ theme }) => theme.whiteLowOpacity};
      flex-direction: row;
      align-content: center;
      border-radius: 300px;
      gap: 0px;
      padding: 0 12px;
    `
  )}
`;

const AccountContainer = styled.div`
  min-height: 32px;
  display: flex;
  align-items: center;
  width: fit-content;
  gap: 8px;

  > label {
    font-size: 16px;
    font-weight: 600;
  }

  ${landscapeStyle(
    () => css`
      gap: 12px;
      > label {
        color: ${({ theme }) => theme.primaryText};
        font-weight: 400;
        font-size: 14px;
      }
    `
  )}
`;
const ChainConnectionContainer = styled.div`
  display: flex;
  width: fit-content;
  min-height: 32px;
  align-items: center;
  padding-left: 0px;
  > label {
    color: ${({ theme }) => theme.success};
    font-size: 16px;

    font-weight: 500;
  }

  :before {
    content: "";
    width: 8px;
    height: 8px;
    margin: 0px 13px 0px 3px;
    border-radius: 50%;
    background-color: ${({ theme }) => theme.success};
  }

  ${landscapeStyle(
    () => css`
      display: none;
    `
  )}
`;

const StyledIdenticon = styled(Identicon)<{ size: `${number}` }>`
  align-items: center;
  svg {
    width: ${({ size }) => size + "px"};
    height: ${({ size }) => size + "px"};
  }
`;

const StyledAvatar = styled.img<{ size: `${number}` }>`
  align-items: center;
  object-fit: cover;
  border-radius: 50%;
  width: ${({ size }) => size + "px"};
  height: ${({ size }) => size + "px"};
`;

interface IIdenticonOrAvatar {
  size?: `${number}`;
  address?: `0x${string}`;
}

export const IdenticonOrAvatar: React.FC<IIdenticonOrAvatar> = ({ size = "16", address: propAddress }) => {
  const { address: defaultAddress } = useAccount();
  const address = propAddress || defaultAddress;

  const { data: name } = useEnsName({
    address,
    chainId: 1,
  });
  const { data: avatar } = useEnsAvatar({
    name: normalize(name ?? ""),
    chainId: 1,
  });

  return avatar ? (
    <StyledAvatar src={avatar} alt="avatar" size={size} />
  ) : (
    <StyledIdenticon size={size} string={address} />
  );
};

interface IAddressOrName {
  address?: `0x${string}`;
}

export const AddressOrName: React.FC<IAddressOrName> = ({ address: propAddress }) => {
  const { address: defaultAddress } = useAccount();
  const address = propAddress || defaultAddress;

  const { data } = useEnsName({
    address,
    chainId: 1,
  });

  return <label>{data ?? (isAddress(address!) ? shortenAddress(address) : address)}</label>;
};

export const ChainDisplay: React.FC = () => {
  const chainId = useChainId();
  const chain = getChain(chainId);
  return <label>{chain?.name}</label>;
};

const AccountDisplay: React.FC = () => {
  return (
    <Container>
      <AccountContainer>
        <IdenticonOrAvatar size="32" />
        <AddressOrName />
      </AccountContainer>
      <ChainConnectionContainer>
        <ChainDisplay />
      </ChainConnectionContainer>
    </Container>
  );
};

export default AccountDisplay;<|MERGE_RESOLUTION|>--- conflicted
+++ resolved
@@ -1,23 +1,15 @@
 import React from "react";
 import styled, { css } from "styled-components";
-<<<<<<< HEAD
-import { landscapeStyle } from "styles/landscapeStyle";
+
+import Identicon from "react-identicons";
 import { isAddress } from "viem";
 import { normalize } from "viem/ens";
 import { useAccount, useChainId, useEnsAvatar, useEnsName } from "wagmi";
-import Identicon from "react-identicons";
+
 import { getChain } from "consts/chains";
-import { shortenAddress } from "utils/shortenAddress";
-=======
-
-import Identicon from "react-identicons";
-import { isAddress } from "viem";
-import { useAccount, useNetwork, useEnsAvatar, useEnsName } from "wagmi";
-
 import { shortenAddress } from "utils/shortenAddress";
 
 import { landscapeStyle } from "styles/landscapeStyle";
->>>>>>> 98921427
 
 const Container = styled.div`
   display: flex;
