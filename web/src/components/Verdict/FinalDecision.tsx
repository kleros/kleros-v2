import React from "react";
import styled from "styled-components";
import Identicon from "react-identicons";
import { useNavigate } from "react-router-dom";
import ArrowIcon from "assets/svgs/icons/arrow.svg";
import LightButton from "../LightButton";
import VerdictBanner from "./VerdictBanner";
import { useKlerosCoreCurrentRuling } from "hooks/contracts/generated";

const Container = styled.div`
  position: relative;
  width: calc(200px + (360 - 200) * (100vw - 375px) / (1250 - 375));

  height: 400px;
  margin-left: 16px;
  .reverse-button {
    display: flex;
    flex-direction: row-reverse;
    gap: 8px;
    .button-text {
      color: ${({ theme }) => theme.primaryBlue};
    }
  }
`;

const JuryContanier = styled.div`
  display: flex;
  flex-direction: column;
  gap: 8px;
  margin-top: 32px;
  h3 {
    line-height: 21px;
  }
`;

const JuryDecisionTag = styled.small`
  font-weight: 400;
  line-height: 19px;
  color: ${({ theme }) => theme.secondaryText};
`;

const Divider = styled.hr`
  color: ${({ theme }) => theme.stroke};
`;

const UserContainer = styled.div`
  display: flex;
  align-items: center;
  margin: 22px 0px;
  gap: 10px;
`;

const AliasTag = styled.div`
  display: flex;
  flex-direction: column;
  small {
    font-weight: 400;
    line-height: 19px;
  }
`;

const StyledIdenticon = styled(Identicon)`
  width: 24px;
  height: 24px;
  border-radius: 100%;
`;

const Header = styled.h1`
  margin: 20px 0px 48px;
`;

const Title = styled.small`
  color: ${({ theme }) => theme.secondaryText};
`;

const StyledButton = styled(LightButton)`
  position: absolute;
  bottom: 0;
`;

interface IDecisionText {
  ruled: boolean;
}

const DecisionText: React.FC<IDecisionText> = ({ ruled }) => {
  return ruled ? <>Final Decision</> : <>Current Ruling</>;
};

interface IFinalDecision {
  id: string;
  disputeTemplate: any;
  ruled: boolean;
}

const FinalDecision: React.FC<IFinalDecision> = ({ id, disputeTemplate, ruled }) => {
  const navigate = useNavigate();
  const { data: currentRulingArray } = useKlerosCoreCurrentRuling({ args: [BigInt(id)], watch: true });
  const currentRuling = Number(currentRulingArray?.[0]);
<<<<<<< HEAD
  const answer = disputeTemplate?.answers?.[currentRuling! - 1];
=======
  console.log("🚀 ~ file: FinalDecision.tsx:90 ~ currentRuling:", currentRuling);
  console.log("disputeTemplate", disputeTemplate);
  const answer = disputeTemplate?.answers?.[currentRuling! - 1];
  console.log("🚀 ~ file: FinalDecision.tsx:92 ~ answer:", answer);
>>>>>>> 375f52c9

  const handleClick = () => {
    navigate(`/cases/${id.toString()}/voting`);
  };

  return (
    <Container>
      <VerdictBanner ruled={ruled} />
      <Header>
        <DecisionText ruled={ruled} />
      </Header>
      <JuryContanier>
        <JuryDecisionTag>The jury decided in favor of:</JuryDecisionTag>
        {answer ? <h3>{`${answer.title}. ${answer.description}`}</h3> : <h3>Refuse to Arbitrate</h3>}
      </JuryContanier>
      <Divider />
      <UserContainer>
        <StyledIdenticon size="24" />
        <AliasTag>
          {disputeTemplate?.aliases?.challenger && <small>Alice.eth</small>}
          <Title>Claimant</Title>
        </AliasTag>
      </UserContainer>
      <Divider />
      <StyledButton
        onClick={handleClick}
        text={"Check how the jury voted"}
        Icon={ArrowIcon}
        className="reverse-button"
      />
    </Container>
  );
};
export default FinalDecision;<|MERGE_RESOLUTION|>--- conflicted
+++ resolved
@@ -96,14 +96,7 @@
   const navigate = useNavigate();
   const { data: currentRulingArray } = useKlerosCoreCurrentRuling({ args: [BigInt(id)], watch: true });
   const currentRuling = Number(currentRulingArray?.[0]);
-<<<<<<< HEAD
   const answer = disputeTemplate?.answers?.[currentRuling! - 1];
-=======
-  console.log("🚀 ~ file: FinalDecision.tsx:90 ~ currentRuling:", currentRuling);
-  console.log("disputeTemplate", disputeTemplate);
-  const answer = disputeTemplate?.answers?.[currentRuling! - 1];
-  console.log("🚀 ~ file: FinalDecision.tsx:92 ~ answer:", answer);
->>>>>>> 375f52c9
 
   const handleClick = () => {
     navigate(`/cases/${id.toString()}/voting`);
@@ -117,6 +110,7 @@
       </Header>
       <JuryContanier>
         <JuryDecisionTag>The jury decided in favor of:</JuryDecisionTag>
+        {answer ? <h3>{`${answer.title}. ${answer.description}`}</h3> : <h3>Refuse to Arbitrate</h3>}
         {answer ? <h3>{`${answer.title}. ${answer.description}`}</h3> : <h3>Refuse to Arbitrate</h3>}
       </JuryContanier>
       <Divider />
