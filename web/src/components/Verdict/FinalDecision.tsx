import React, { useMemo } from "react";
import { useNavigate, useParams } from "react-router-dom";
import styled from "styled-components";
import ArrowIcon from "assets/svgs/icons/arrow.svg";
import { useKlerosCoreCurrentRuling } from "hooks/contracts/generated";
import { useDisputeDetailsQuery } from "queries/useDisputeDetailsQuery";
import { useDisputeTemplate } from "queries/useDisputeTemplate";
import LightButton from "../LightButton";
import VerdictBanner from "./VerdictBanner";
import { responsiveSize } from "styles/responsiveSize";
import { useVotingContext } from "hooks/useVotingContext";
import Skeleton from "react-loading-skeleton";
import { useAccount } from "wagmi";

const Container = styled.div`
  width: 100%;
`;

const JuryContainer = styled.div`
  display: flex;
  flex-direction: column;
  gap: 8px;
  h3 {
    line-height: 21px;
    margin-bottom: 0px;
  }
`;

const JuryDecisionTag = styled.small`
  font-weight: 400;
  line-height: 19px;
  color: ${({ theme }) => theme.secondaryText};
`;

const StyledButton = styled(LightButton)`
  display: flex;
  flex-direction: row-reverse;
  gap: 8px;
  > .button-text {
    color: ${({ theme }) => theme.primaryBlue};
  }
  padding-top: 0px;
`;

const AnswerTitle = styled.h3`
  margin: 0;
`;

const Divider = styled.hr`
  display: flex;
  border: none;
  height: 1px;
  background-color: ${({ theme }) => theme.stroke};
  margin: ${responsiveSize(16, 32)} 0px;
`;

interface IFinalDecision {
  arbitrable?: `0x${string}`;
}

const FinalDecision: React.FC<IFinalDecision> = ({ arbitrable }) => {
  const { id } = useParams();
  const { isDisconnected } = useAccount();
  const { data: disputeTemplate } = useDisputeTemplate(id, arbitrable);
  const { data: disputeDetails } = useDisputeDetailsQuery(id);
  const { wasDrawn, hasVoted, isLoading, isCommitPeriod, isVotingPeriod, commited, isHiddenVotes } = useVotingContext();
  const ruled = disputeDetails?.dispute?.ruled ?? false;
  const navigate = useNavigate();
  const { data: currentRulingArray } = useKlerosCoreCurrentRuling({ args: [BigInt(id ?? 0)], watch: true });
  const currentRuling = Number(currentRulingArray?.[0]);
  const answer = disputeTemplate?.answers?.[currentRuling! - 1];
  const buttonText = useMemo(() => {
    if (!wasDrawn || isDisconnected) return "Check how the jury voted";
    if (isCommitPeriod && !commited) return "Commit your vote";
    if (isVotingPeriod && isHiddenVotes && commited && !hasVoted) return "Reveal your vote";
    if (isVotingPeriod && !isHiddenVotes && !hasVoted) return "Cast your vote";
    return "Check how the jury voted";
  }, [wasDrawn, hasVoted, isCommitPeriod, isVotingPeriod, commited, isHiddenVotes]);

  return (
    <Container>
      <VerdictBanner ruled={ruled} />

      <JuryContainer>
        {ruled ? (
          <JuryDecisionTag>The jury decided in favor of:</JuryDecisionTag>
        ) : (
          <JuryDecisionTag>This option is winning:</JuryDecisionTag>
        )}
        {answer ? (
          <div>
            <AnswerTitle>{answer.title}</AnswerTitle>
            <small>{answer.description}</small>
          </div>
        ) : (
          <>{currentRuling !== 0 ? <h3>Answer 0x{currentRuling}</h3> : <h3>Refuse to Arbitrate</h3>}</>
        )}
      </JuryContainer>
      <Divider />
<<<<<<< HEAD
      <StyledButton
        onClick={() => navigate(`/cases/${id?.toString()}/voting`)}
        text={"Check how the jury voted"}
        Icon={ArrowIcon}
        className="reverse-button"
      />
=======
      {disputeTemplate?.aliases && (
        <>
          <UserContainer>
            <StyledIdenticon size="24" />
            <AliasTag>
              {disputeTemplate?.aliases?.challenger && <small>Alice.eth</small>}
              <Title>Claimant</Title>
            </AliasTag>
          </UserContainer>
          <Divider />
        </>
      )}
      {isLoading && !isDisconnected ? (
        <Skeleton width={250} height={20} />
      ) : (
        <StyledButton
          onClick={() => navigate(`/cases/${id?.toString()}/voting`)}
          text={buttonText}
          Icon={ArrowIcon}
          className="reverse-button"
        />
      )}
>>>>>>> c43c8c06
    </Container>
  );
};

export default FinalDecision;<|MERGE_RESOLUTION|>--- conflicted
+++ resolved
@@ -97,26 +97,6 @@
         )}
       </JuryContainer>
       <Divider />
-<<<<<<< HEAD
-      <StyledButton
-        onClick={() => navigate(`/cases/${id?.toString()}/voting`)}
-        text={"Check how the jury voted"}
-        Icon={ArrowIcon}
-        className="reverse-button"
-      />
-=======
-      {disputeTemplate?.aliases && (
-        <>
-          <UserContainer>
-            <StyledIdenticon size="24" />
-            <AliasTag>
-              {disputeTemplate?.aliases?.challenger && <small>Alice.eth</small>}
-              <Title>Claimant</Title>
-            </AliasTag>
-          </UserContainer>
-          <Divider />
-        </>
-      )}
       {isLoading && !isDisconnected ? (
         <Skeleton width={250} height={20} />
       ) : (
@@ -127,7 +107,6 @@
           className="reverse-button"
         />
       )}
->>>>>>> c43c8c06
     </Container>
   );
 };
