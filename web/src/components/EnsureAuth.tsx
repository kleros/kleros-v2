import React, { useMemo, useState } from "react";

import * as jwt from "jose";
import { SiweMessage } from "siwe";
<<<<<<< HEAD
import { useAccount, useChainId, useSignMessage } from "wagmi";
import * as jwt from "jose";
import { authoriseUser, getNonce } from "utils/authoriseUser";
import { useSessionStorage } from "hooks/useSessionStorage";
=======
import { useAccount, useNetwork, useSignMessage } from "wagmi";

import { Button } from "@kleros/ui-components-library";

>>>>>>> a2ed3581
import { DEFAULT_CHAIN } from "consts/chains";
import { useSessionStorage } from "hooks/useSessionStorage";
import { authoriseUser, getNonce } from "utils/authoriseUser";

interface IEnsureAuth {
  children: React.ReactElement;
  className?: string;
}

export const EnsureAuth: React.FC<IEnsureAuth> = ({ children, className }) => {
  const localToken = window.sessionStorage.getItem("auth-token");
  const [isLoading, setIsLoading] = useState(false);

  const [authToken, setAuthToken] = useSessionStorage<string | null>("auth-token", localToken);
  const { address } = useAccount();
  const chainId = useChainId();

  const { signMessageAsync } = useSignMessage();

  const isVerified = useMemo(() => {
    if (!authToken || !address) return false;

    const payload = jwt.decodeJwt(authToken);

    if ((payload?.id as string).toLowerCase() !== address.toLowerCase()) return false;
    if (payload.exp && payload.exp < Date.now() / 1000) return false;

    return true;
  }, [authToken, address]);

  const handleSignIn = async () => {
    try {
      setIsLoading(true);
      if (!address) return;

      const message = await createSiweMessage(address, "Sign In to Kleros with Ethereum.", chainId);

      const signature = await signMessageAsync({ message });

      if (!signature) return;

      authoriseUser({
        address,
        signature,
        message,
      })
        .then(async (res) => {
          const response = await res.json();
          setAuthToken(response["token"]);
        })
        .catch((err) => console.log({ err }))
        .finally(() => setIsLoading(false));
    } catch (err) {
      setIsLoading(false);
      console.log({ err });
    }
  };

  return isVerified ? (
    children
  ) : (
    <Button text="Sign In" onClick={handleSignIn} disabled={isLoading} isLoading={isLoading} {...{ className }} />
  );
};

async function createSiweMessage(address: `0x${string}`, statement: string, chainId: number = DEFAULT_CHAIN) {
  const domain = window.location.host;
  const origin = window.location.origin;
  const response = await getNonce(address);
  const nonce = (await response.json()).nonce;

  // signature is valid only for 10 mins
  const expirationTime = new Date(Date.now() + 10 * 60 * 1000).toISOString();

  const message = new SiweMessage({
    domain,
    address,
    statement,
    uri: origin,
    version: "1",
    chainId,
    nonce,
    expirationTime,
  });
  return message.prepareMessage();
}<|MERGE_RESOLUTION|>--- conflicted
+++ resolved
@@ -2,17 +2,10 @@
 
 import * as jwt from "jose";
 import { SiweMessage } from "siwe";
-<<<<<<< HEAD
 import { useAccount, useChainId, useSignMessage } from "wagmi";
-import * as jwt from "jose";
-import { authoriseUser, getNonce } from "utils/authoriseUser";
-import { useSessionStorage } from "hooks/useSessionStorage";
-=======
-import { useAccount, useNetwork, useSignMessage } from "wagmi";
 
 import { Button } from "@kleros/ui-components-library";
 
->>>>>>> a2ed3581
 import { DEFAULT_CHAIN } from "consts/chains";
 import { useSessionStorage } from "hooks/useSessionStorage";
 import { authoriseUser, getNonce } from "utils/authoriseUser";
