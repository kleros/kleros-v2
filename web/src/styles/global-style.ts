--- conflicted
+++ resolved
@@ -105,18 +105,9 @@
     }
   }
 
-<<<<<<< HEAD
-=======
-  .react-loading-skeleton {
-    --base-color: ${({ theme }) => theme.skeletonBackground};
-    --highlight-color: ${({ theme }) => theme.skeletonHighlight};
-  }
-  
   .os-theme-dark {
     --os-handle-bg: ${({ theme }) => theme.violetPurple};
     --os-handle-bg-hover: ${({ theme }) => theme.secondaryPurple};
     --os-handle-bg-active: ${({ theme }) => theme.lavenderPurple};
   }
-
->>>>>>> acb94e93
 `;