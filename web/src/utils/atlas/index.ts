--- conflicted
+++ resolved
@@ -3,10 +3,6 @@
 export * from "./createMessage";
 export * from "./addUser";
 export * from "./fetchUser";
-<<<<<<< HEAD
-export * from "./updateUser";
-export * from "./uploadToIpfs";
-=======
 export * from "./updateEmail";
 export * from "./confirmEmail";
->>>>>>> 9382b7f3
+export * from "./uploadToIpfs";