import { toast, ToastPosition, Theme } from "react-toastify";
import { PublicClient, TransactionReceipt } from "viem";

export const OPTIONS = {
  position: "top-center" as ToastPosition,
  autoClose: 5000,
  hideProgressBar: false,
  closeOnClick: true,
  pauseOnHover: true,
  draggable: true,
  progress: undefined,
  theme: "colored" as Theme,
};

type WrapWithToastReturnType = {
  status: boolean;
  result?: TransactionReceipt;
};

export async function wrapWithToast(
  contractWrite: () => Promise<`0x${string}`>,
  publicClient: PublicClient
): Promise<WrapWithToastReturnType> {
  toast.info("Transaction initiated", OPTIONS);
  return await contractWrite()
    .then(
      async (hash) =>
<<<<<<< HEAD
        await publicClient.waitForTransactionReceipt({ hash, confirmations: 2 }).then(() => {
          toast.success("Transaction mined!", OPTIONS);
          return true;
=======
        await publicClient.waitForTransactionReceipt({ hash, confirmations: 2 }).then((res: TransactionReceipt) => {
          const status = res.status === "success";

          if (status) toast.success("Transaction mined!", OPTIONS);
          else toast.error("Transaction reverted!", OPTIONS);

          return { status, result: res };
>>>>>>> f0e01ec6
        })
    )
    .catch((error) => {
      toast.error(error.shortMessage ?? error.message, OPTIONS);
<<<<<<< HEAD
      return false;
=======
      return { status: false };
>>>>>>> f0e01ec6
    });
}

export async function catchShortMessage(promise: Promise<any>) {
  return await promise.catch((error) => toast.error(error.shortMessage ?? error.message, OPTIONS));
}<|MERGE_RESOLUTION|>--- conflicted
+++ resolved
@@ -25,11 +25,6 @@
   return await contractWrite()
     .then(
       async (hash) =>
-<<<<<<< HEAD
-        await publicClient.waitForTransactionReceipt({ hash, confirmations: 2 }).then(() => {
-          toast.success("Transaction mined!", OPTIONS);
-          return true;
-=======
         await publicClient.waitForTransactionReceipt({ hash, confirmations: 2 }).then((res: TransactionReceipt) => {
           const status = res.status === "success";
 
@@ -37,16 +32,11 @@
           else toast.error("Transaction reverted!", OPTIONS);
 
           return { status, result: res };
->>>>>>> f0e01ec6
         })
     )
     .catch((error) => {
       toast.error(error.shortMessage ?? error.message, OPTIONS);
-<<<<<<< HEAD
-      return false;
-=======
       return { status: false };
->>>>>>> f0e01ec6
     });
 }
 
