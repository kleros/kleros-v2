<<<<<<< HEAD
import * as chains from "viem/chains";

export const DEFAULT_CHAIN = chains.arbitrumSepolia.id;

export const SUPPORTED_CHAINS: Record<number, chains.Chain> = {
  [chains.arbitrumSepolia.id]: chains.arbitrumSepolia,
=======
import { Chain, arbitrum, arbitrumSepolia, gnosisChiado } from "wagmi/chains";
import { isProductionDeployment } from ".";

export const DEFAULT_CHAIN = isProductionDeployment() ? arbitrum.id : arbitrumSepolia.id;

export const SUPPORTED_CHAINS: Record<number, Chain> = {
  [arbitrumSepolia.id]: arbitrumSepolia,
  [arbitrum.id]: arbitrum,
>>>>>>> 94754ab7
};
export const SUPPORTED_CHAIN_IDS = Object.keys(SUPPORTED_CHAINS);

export const QUERY_CHAINS: Record<number, chains.Chain> = {
  [chains.gnosisChiado.id]: chains.gnosisChiado,
};
export const QUERY_CHAIN_IDS = Object.keys(QUERY_CHAINS);

export const getChain = (chainId: number): chains.Chain | null => {
  for (const chain of Object.values(chains)) {
    if (chain.id === chainId) {
      return chain;
    }
  }
  return null;
};<|MERGE_RESOLUTION|>--- conflicted
+++ resolved
@@ -1,33 +1,28 @@
-<<<<<<< HEAD
-import * as chains from "viem/chains";
+import { extractChain } from "viem";
+import { Chain, arbitrum, mainnet, arbitrumSepolia, gnosisChiado } from "viem/chains";
 
-export const DEFAULT_CHAIN = chains.arbitrumSepolia.id;
-
-export const SUPPORTED_CHAINS: Record<number, chains.Chain> = {
-  [chains.arbitrumSepolia.id]: chains.arbitrumSepolia,
-=======
-import { Chain, arbitrum, arbitrumSepolia, gnosisChiado } from "wagmi/chains";
-import { isProductionDeployment } from ".";
+import { isProductionDeployment } from "./index";
 
 export const DEFAULT_CHAIN = isProductionDeployment() ? arbitrum.id : arbitrumSepolia.id;
 
 export const SUPPORTED_CHAINS: Record<number, Chain> = {
   [arbitrumSepolia.id]: arbitrumSepolia,
   [arbitrum.id]: arbitrum,
->>>>>>> 94754ab7
 };
+
+export const QUERY_CHAINS: Record<number, Chain> = {
+  [gnosisChiado.id]: gnosisChiado,
+  [mainnet.id]: mainnet,
+};
+
+export const ALL_CHAINS = [...Object.values(SUPPORTED_CHAINS), ...Object.values(QUERY_CHAINS)];
+
 export const SUPPORTED_CHAIN_IDS = Object.keys(SUPPORTED_CHAINS);
 
-export const QUERY_CHAINS: Record<number, chains.Chain> = {
-  [chains.gnosisChiado.id]: chains.gnosisChiado,
-};
 export const QUERY_CHAIN_IDS = Object.keys(QUERY_CHAINS);
 
-export const getChain = (chainId: number): chains.Chain | null => {
-  for (const chain of Object.values(chains)) {
-    if (chain.id === chainId) {
-      return chain;
-    }
-  }
-  return null;
-};+export const getChain = (chainId: number): Chain | null =>
+  extractChain({
+    chains: ALL_CHAINS,
+    id: chainId,
+  });