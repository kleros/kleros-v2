import React, { lazy, Suspense } from "react";
import { Route } from "react-router-dom";
import { SentryRoutes } from "./utils/sentry";
import "react-loading-skeleton/dist/skeleton.css";
import "react-toastify/dist/ReactToastify.css";
import Web3Provider from "context/Web3Provider";
import IsListProvider from "context/IsListProvider";
import QueryClientProvider from "context/QueryClientProvider";
import StyledComponentsProvider from "context/StyledComponentsProvider";
import RefetchOnBlock from "context/RefetchOnBlock";
<<<<<<< HEAD
import { NewDisputeProvider } from "./context/NewDisputeContext";
import Layout from "layout/index";
import Loading from "./Loading";

const Home = lazy(() => import("./pages/Home"));
const Cases = lazy(() => import("./pages/Cases"));
const Dashboard = lazy(() => import("./pages/Dashboard"));
const Courts = lazy(() => import("./pages/Courts"));
const DisputeTemplateView = lazy(() => import("./pages/DisputeTemplateView"));
const DisputeResolver = lazy(() => import("./pages/Resolver"));
=======
import GraphqlBatcherProvider from "context/GraphqlBatcher";
import { NewDisputeProvider } from "context/NewDisputeContext";
import Layout from "layout/index";
import Home from "./pages/Home";
import Cases from "./pages/Cases";
import Dashboard from "./pages/Dashboard";
import Courts from "./pages/Courts";
import DisputeTemplateView from "./pages/DisputeTemplateView";
import DisputeResolver from "./pages/Resolver";
import GetPnk from "./pages/GetPnk";
>>>>>>> 5c54f154

const App: React.FC = () => {
  return (
    <StyledComponentsProvider>
      <QueryClientProvider>
        <RefetchOnBlock />
<<<<<<< HEAD
        <Web3Provider>
          <IsListProvider>
            <NewDisputeProvider>
              <SentryRoutes>
                <Route path="/" element={<Layout />}>
                  <Route
                    index
                    element={
                      <Suspense fallback={<Loading />}>
                        <Home />
                      </Suspense>
                    }
                  />
                  <Route
                    path="cases/*"
                    element={
                      <Suspense fallback={<Loading />}>
                        <Cases />
                      </Suspense>
                    }
                  />
                  <Route
                    path="courts/*"
                    element={
                      <Suspense fallback={<Loading />}>
                        <Courts />
                      </Suspense>
                    }
                  />
                  <Route
                    path="dashboard/:page/:order/:filter"
                    element={
                      <Suspense fallback={<Loading />}>
                        <Dashboard />
                      </Suspense>
                    }
                  />
                  <Route
                    path="disputeTemplate"
                    element={
                      <Suspense fallback={<Loading />}>
                        <DisputeTemplateView />
                      </Suspense>
                    }
                  />
                  <Route
                    path="resolver/*"
                    element={
                      <Suspense fallback={<Loading />}>
                        <DisputeResolver />
                      </Suspense>
                    }
                  />
                  <Route path="*" element={<h1>Justice not found here ¯\_( ͡° ͜ʖ ͡°)_/¯</h1>} />
                </Route>
              </SentryRoutes>
            </NewDisputeProvider>
          </IsListProvider>
        </Web3Provider>
=======
        <GraphqlBatcherProvider>
          <Web3Provider>
            <IsListProvider>
              <NewDisputeProvider>
                <SentryRoutes>
                  <Route path="/" element={<Layout />}>
                    <Route index element={<Home />} />
                    <Route path="cases/*" element={<Cases />} />
                    <Route path="courts/*" element={<Courts />} />
                    <Route path="dashboard/:page/:order/:filter" element={<Dashboard />} />
                    <Route path="disputeTemplate" element={<DisputeTemplateView />} />
                    <Route path="resolver/*" element={<DisputeResolver />} />
                    <Route path="getPnk/*" element={<GetPnk />} />
                    <Route path="*" element={<h1>Justice not found here ¯\_( ͡° ͜ʖ ͡°)_/¯</h1>} />
                  </Route>
                </SentryRoutes>
              </NewDisputeProvider>
            </IsListProvider>
          </Web3Provider>
        </GraphqlBatcherProvider>
>>>>>>> 5c54f154
      </QueryClientProvider>
    </StyledComponentsProvider>
  );
};

export default App;<|MERGE_RESOLUTION|>--- conflicted
+++ resolved
@@ -8,7 +8,7 @@
 import QueryClientProvider from "context/QueryClientProvider";
 import StyledComponentsProvider from "context/StyledComponentsProvider";
 import RefetchOnBlock from "context/RefetchOnBlock";
-<<<<<<< HEAD
+import GraphqlBatcherProvider from "context/GraphqlBatcher";
 import { NewDisputeProvider } from "./context/NewDisputeContext";
 import Layout from "layout/index";
 import Loading from "./Loading";
@@ -19,98 +19,75 @@
 const Courts = lazy(() => import("./pages/Courts"));
 const DisputeTemplateView = lazy(() => import("./pages/DisputeTemplateView"));
 const DisputeResolver = lazy(() => import("./pages/Resolver"));
-=======
-import GraphqlBatcherProvider from "context/GraphqlBatcher";
-import { NewDisputeProvider } from "context/NewDisputeContext";
-import Layout from "layout/index";
-import Home from "./pages/Home";
-import Cases from "./pages/Cases";
-import Dashboard from "./pages/Dashboard";
-import Courts from "./pages/Courts";
-import DisputeTemplateView from "./pages/DisputeTemplateView";
-import DisputeResolver from "./pages/Resolver";
-import GetPnk from "./pages/GetPnk";
->>>>>>> 5c54f154
+const GetPnk = lazy(() => import("./pages/GetPnk"));
 
 const App: React.FC = () => {
   return (
     <StyledComponentsProvider>
       <QueryClientProvider>
         <RefetchOnBlock />
-<<<<<<< HEAD
-        <Web3Provider>
-          <IsListProvider>
-            <NewDisputeProvider>
-              <SentryRoutes>
-                <Route path="/" element={<Layout />}>
-                  <Route
-                    index
-                    element={
-                      <Suspense fallback={<Loading />}>
-                        <Home />
-                      </Suspense>
-                    }
-                  />
-                  <Route
-                    path="cases/*"
-                    element={
-                      <Suspense fallback={<Loading />}>
-                        <Cases />
-                      </Suspense>
-                    }
-                  />
-                  <Route
-                    path="courts/*"
-                    element={
-                      <Suspense fallback={<Loading />}>
-                        <Courts />
-                      </Suspense>
-                    }
-                  />
-                  <Route
-                    path="dashboard/:page/:order/:filter"
-                    element={
-                      <Suspense fallback={<Loading />}>
-                        <Dashboard />
-                      </Suspense>
-                    }
-                  />
-                  <Route
-                    path="disputeTemplate"
-                    element={
-                      <Suspense fallback={<Loading />}>
-                        <DisputeTemplateView />
-                      </Suspense>
-                    }
-                  />
-                  <Route
-                    path="resolver/*"
-                    element={
-                      <Suspense fallback={<Loading />}>
-                        <DisputeResolver />
-                      </Suspense>
-                    }
-                  />
-                  <Route path="*" element={<h1>Justice not found here ¯\_( ͡° ͜ʖ ͡°)_/¯</h1>} />
-                </Route>
-              </SentryRoutes>
-            </NewDisputeProvider>
-          </IsListProvider>
-        </Web3Provider>
-=======
         <GraphqlBatcherProvider>
           <Web3Provider>
             <IsListProvider>
               <NewDisputeProvider>
                 <SentryRoutes>
                   <Route path="/" element={<Layout />}>
-                    <Route index element={<Home />} />
-                    <Route path="cases/*" element={<Cases />} />
-                    <Route path="courts/*" element={<Courts />} />
-                    <Route path="dashboard/:page/:order/:filter" element={<Dashboard />} />
-                    <Route path="disputeTemplate" element={<DisputeTemplateView />} />
-                    <Route path="resolver/*" element={<DisputeResolver />} />
-                    <Route path="getPnk/*" element={<GetPnk />} />
+                    <Route
+                      index
+                      element={
+                        <Suspense fallback={<Loading />}>
+                          <Home />
+                        </Suspense>
+                      }
+                    />
+                    <Route
+                      path="cases/*"
+                      element={
+                        <Suspense fallback={<Loading />}>
+                          <Cases />
+                        </Suspense>
+                      }
+                    />
+                    <Route
+                      path="courts/*"
+                      element={
+                        <Suspense fallback={<Loading />}>
+                          <Courts />
+                        </Suspense>
+                      }
+                    />
+                    <Route
+                      path="dashboard/:page/:order/:filter"
+                      element={
+                        <Suspense fallback={<Loading />}>
+                          <Dashboard />
+                        </Suspense>
+                      }
+                    />
+                    <Route
+                      path="disputeTemplate"
+                      element={
+                        <Suspense fallback={<Loading />}>
+                          <DisputeTemplateView />
+                        </Suspense>
+                      }
+                    />
+                    <Route
+                      path="resolver/*"
+                      element={
+                        <Suspense fallback={<Loading />}>
+                          <DisputeResolver />
+                        </Suspense>
+                      }
+                    />
+                    <Route
+                      path="getPnk/*"
+                      element={
+                        <Suspense fallback={<Loading />}>
+                          <GetPnk />
+                        </Suspense>
+                      }
+                    />
                     <Route path="*" element={<h1>Justice not found here ¯\_( ͡° ͜ʖ ͡°)_/¯</h1>} />
                   </Route>
                 </SentryRoutes>
@@ -118,7 +95,6 @@
             </IsListProvider>
           </Web3Provider>
         </GraphqlBatcherProvider>
->>>>>>> 5c54f154
       </QueryClientProvider>
     </StyledComponentsProvider>
   );
