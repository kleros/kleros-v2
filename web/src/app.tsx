--- conflicted
+++ resolved
@@ -9,7 +9,7 @@
 import StyledComponentsProvider from "context/StyledComponentsProvider";
 import RefetchOnBlock from "context/RefetchOnBlock";
 import GraphqlBatcherProvider from "context/GraphqlBatcher";
-import { NewDisputeProvider } from "./context/NewDisputeContext";
+import { NewDisputeProvider } from "context/NewDisputeContext";
 import Layout from "layout/index";
 import Home from "./pages/Home";
 import Cases from "./pages/Cases";
@@ -17,18 +17,13 @@
 import Courts from "./pages/Courts";
 import DisputeTemplateView from "./pages/DisputeTemplateView";
 import DisputeResolver from "./pages/Resolver";
-<<<<<<< HEAD
-=======
-import { NewDisputeProvider } from "./context/NewDisputeContext";
 import GetPnk from "./pages/GetPnk";
->>>>>>> 771208af
 
 const App: React.FC = () => {
   return (
     <StyledComponentsProvider>
       <QueryClientProvider>
         <RefetchOnBlock />
-<<<<<<< HEAD
         <GraphqlBatcherProvider>
           <Web3Provider>
             <IsListProvider>
@@ -41,6 +36,7 @@
                     <Route path="dashboard/:page/:order/:filter" element={<Dashboard />} />
                     <Route path="disputeTemplate" element={<DisputeTemplateView />} />
                     <Route path="resolver/*" element={<DisputeResolver />} />
+                    <Route path="getPnk/*" element={<GetPnk />} />
                     <Route path="*" element={<h1>Justice not found here ¯\_( ͡° ͜ʖ ͡°)_/¯</h1>} />
                   </Route>
                 </SentryRoutes>
@@ -48,26 +44,6 @@
             </IsListProvider>
           </Web3Provider>
         </GraphqlBatcherProvider>
-=======
-        <Web3Provider>
-          <IsListProvider>
-            <NewDisputeProvider>
-              <SentryRoutes>
-                <Route path="/" element={<Layout />}>
-                  <Route index element={<Home />} />
-                  <Route path="cases/*" element={<Cases />} />
-                  <Route path="courts/*" element={<Courts />} />
-                  <Route path="dashboard/:page/:order/:filter" element={<Dashboard />} />
-                  <Route path="disputeTemplate" element={<DisputeTemplateView />} />
-                  <Route path="resolver/*" element={<DisputeResolver />} />
-                  <Route path="getPnk/*" element={<GetPnk />} />
-                  <Route path="*" element={<h1>Justice not found here ¯\_( ͡° ͜ʖ ͡°)_/¯</h1>} />
-                </Route>
-              </SentryRoutes>
-            </NewDisputeProvider>
-          </IsListProvider>
-        </Web3Provider>
->>>>>>> 771208af
       </QueryClientProvider>
     </StyledComponentsProvider>
   );
