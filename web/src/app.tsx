<<<<<<< HEAD
import React, { lazy, Suspense } from "react";
=======
import React from "react";

>>>>>>> ee63a5d4
import { Route } from "react-router-dom";

import "react-loading-skeleton/dist/skeleton.css";
import "react-toastify/dist/ReactToastify.css";
import GraphqlBatcherProvider from "context/GraphqlBatcher";
import IsListProvider from "context/IsListProvider";
import { NewDisputeProvider } from "context/NewDisputeContext";
import QueryClientProvider from "context/QueryClientProvider";
import StyledComponentsProvider from "context/StyledComponentsProvider";
<<<<<<< HEAD
import RefetchOnBlock from "context/RefetchOnBlock";
import GraphqlBatcherProvider from "context/GraphqlBatcher";
import { NewDisputeProvider } from "./context/NewDisputeContext";
import Layout from "layout/index";
import Loading from "./Loading";

const Home = lazy(() => import("./pages/Home"));
const Cases = lazy(() => import("./pages/Cases"));
const Dashboard = lazy(() => import("./pages/Dashboard"));
const Courts = lazy(() => import("./pages/Courts"));
const DisputeTemplateView = lazy(() => import("./pages/DisputeTemplateView"));
const DisputeResolver = lazy(() => import("./pages/Resolver"));
const GetPnk = lazy(() => import("./pages/GetPnk"));
=======
import Web3Provider from "context/Web3Provider";

import Layout from "layout/index";

import Cases from "./pages/Cases";
import Courts from "./pages/Courts";
import Dashboard from "./pages/Dashboard";
import DisputeTemplateView from "./pages/DisputeTemplateView";
import GetPnk from "./pages/GetPnk";
import Home from "./pages/Home";
import DisputeResolver from "./pages/Resolver";
import { SentryRoutes } from "./utils/sentry";
>>>>>>> ee63a5d4

const App: React.FC = () => {
  return (
    <StyledComponentsProvider>
      <Web3Provider>
        <QueryClientProvider>
          <GraphqlBatcherProvider>
            <IsListProvider>
              <NewDisputeProvider>
                <SentryRoutes>
                  <Route path="/" element={<Layout />}>
<<<<<<< HEAD
                    <Route
                      index
                      element={
                        <Suspense fallback={<Loading />}>
                          <Home />
                        </Suspense>
                      }
                    />
                    <Route
                      path="cases/*"
                      element={
                        <Suspense fallback={<Loading />}>
                          <Cases />
                        </Suspense>
                      }
                    />
                    <Route
                      path="courts/*"
                      element={
                        <Suspense fallback={<Loading />}>
                          <Courts />
                        </Suspense>
                      }
                    />
                    <Route
                      path="dashboard/:page/:order/:filter"
                      element={
                        <Suspense fallback={<Loading />}>
                          <Dashboard />
                        </Suspense>
                      }
                    />
                    <Route
                      path="disputeTemplate"
                      element={
                        <Suspense fallback={<Loading />}>
                          <DisputeTemplateView />
                        </Suspense>
                      }
                    />
                    <Route
                      path="resolver/*"
                      element={
                        <Suspense fallback={<Loading />}>
                          <DisputeResolver />
                        </Suspense>
                      }
                    />
                    <Route
                      path="getPnk/*"
                      element={
                        <Suspense fallback={<Loading />}>
                          <GetPnk />
                        </Suspense>
                      }
                    />
=======
                    <Route index element={<Home />} />
                    <Route path="cases/*" element={<Cases />} />
                    <Route path="courts/*" element={<Courts />} />
                    <Route path="dashboard/:page/:order/:filter" element={<Dashboard />} />
                    <Route path="dispute-template" element={<DisputeTemplateView />} />
                    <Route path="resolver/*" element={<DisputeResolver />} />
                    <Route path="get-pnk/*" element={<GetPnk />} />
>>>>>>> ee63a5d4
                    <Route path="*" element={<h1>Justice not found here ¯\_( ͡° ͜ʖ ͡°)_/¯</h1>} />
                  </Route>
                </SentryRoutes>
              </NewDisputeProvider>
            </IsListProvider>
          </GraphqlBatcherProvider>
        </QueryClientProvider>
      </Web3Provider>
    </StyledComponentsProvider>
  );
};

export default App;<|MERGE_RESOLUTION|>--- conflicted
+++ resolved
@@ -1,9 +1,5 @@
-<<<<<<< HEAD
 import React, { lazy, Suspense } from "react";
-=======
-import React from "react";
 
->>>>>>> ee63a5d4
 import { Route } from "react-router-dom";
 
 import "react-loading-skeleton/dist/skeleton.css";
@@ -13,13 +9,6 @@
 import { NewDisputeProvider } from "context/NewDisputeContext";
 import QueryClientProvider from "context/QueryClientProvider";
 import StyledComponentsProvider from "context/StyledComponentsProvider";
-<<<<<<< HEAD
-import RefetchOnBlock from "context/RefetchOnBlock";
-import GraphqlBatcherProvider from "context/GraphqlBatcher";
-import { NewDisputeProvider } from "./context/NewDisputeContext";
-import Layout from "layout/index";
-import Loading from "./Loading";
-
 const Home = lazy(() => import("./pages/Home"));
 const Cases = lazy(() => import("./pages/Cases"));
 const Dashboard = lazy(() => import("./pages/Dashboard"));
@@ -27,20 +16,11 @@
 const DisputeTemplateView = lazy(() => import("./pages/DisputeTemplateView"));
 const DisputeResolver = lazy(() => import("./pages/Resolver"));
 const GetPnk = lazy(() => import("./pages/GetPnk"));
-=======
 import Web3Provider from "context/Web3Provider";
 
 import Layout from "layout/index";
 
-import Cases from "./pages/Cases";
-import Courts from "./pages/Courts";
-import Dashboard from "./pages/Dashboard";
-import DisputeTemplateView from "./pages/DisputeTemplateView";
-import GetPnk from "./pages/GetPnk";
-import Home from "./pages/Home";
-import DisputeResolver from "./pages/Resolver";
 import { SentryRoutes } from "./utils/sentry";
->>>>>>> ee63a5d4
 
 const App: React.FC = () => {
   return (
@@ -52,11 +32,10 @@
               <NewDisputeProvider>
                 <SentryRoutes>
                   <Route path="/" element={<Layout />}>
-<<<<<<< HEAD
                     <Route
                       index
                       element={
-                        <Suspense fallback={<Loading />}>
+                        <Suspense>
                           <Home />
                         </Suspense>
                       }
@@ -64,7 +43,7 @@
                     <Route
                       path="cases/*"
                       element={
-                        <Suspense fallback={<Loading />}>
+                        <Suspense>
                           <Cases />
                         </Suspense>
                       }
@@ -72,7 +51,7 @@
                     <Route
                       path="courts/*"
                       element={
-                        <Suspense fallback={<Loading />}>
+                        <Suspense>
                           <Courts />
                         </Suspense>
                       }
@@ -80,15 +59,15 @@
                     <Route
                       path="dashboard/:page/:order/:filter"
                       element={
-                        <Suspense fallback={<Loading />}>
+                        <Suspense>
                           <Dashboard />
                         </Suspense>
                       }
                     />
                     <Route
-                      path="disputeTemplate"
+                      path="dispute-template"
                       element={
-                        <Suspense fallback={<Loading />}>
+                        <Suspense>
                           <DisputeTemplateView />
                         </Suspense>
                       }
@@ -96,28 +75,19 @@
                     <Route
                       path="resolver/*"
                       element={
-                        <Suspense fallback={<Loading />}>
+                        <Suspense>
                           <DisputeResolver />
                         </Suspense>
                       }
                     />
                     <Route
-                      path="getPnk/*"
+                      path="get-pnk/*"
                       element={
-                        <Suspense fallback={<Loading />}>
+                        <Suspense>
                           <GetPnk />
                         </Suspense>
                       }
                     />
-=======
-                    <Route index element={<Home />} />
-                    <Route path="cases/*" element={<Cases />} />
-                    <Route path="courts/*" element={<Courts />} />
-                    <Route path="dashboard/:page/:order/:filter" element={<Dashboard />} />
-                    <Route path="dispute-template" element={<DisputeTemplateView />} />
-                    <Route path="resolver/*" element={<DisputeResolver />} />
-                    <Route path="get-pnk/*" element={<GetPnk />} />
->>>>>>> ee63a5d4
                     <Route path="*" element={<h1>Justice not found here ¯\_( ͡° ͜ʖ ͡°)_/¯</h1>} />
                   </Route>
                 </SentryRoutes>
