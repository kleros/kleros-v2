--- conflicted
+++ resolved
@@ -24,25 +24,13 @@
 import Loader from "components/Loader";
 import Layout from "layout/index";
 
-<<<<<<< HEAD
+import ErrorFallback from "./components/ErrorFallback";
 import TranslateProvider from "./context/TranslateProvider";
-=======
-import ErrorFallback from "./components/ErrorFallback";
->>>>>>> b43cd4fc
 import { SentryRoutes } from "./utils/sentry";
 
 const App: React.FC = () => {
   return (
     <StyledComponentsProvider>
-<<<<<<< HEAD
-      <Web3Provider>
-        <QueryClientProvider>
-          <GraphqlBatcherProvider>
-            <AtlasProvider>
-              <IsListProvider>
-                <NewDisputeProvider>
-                  <TranslateProvider>
-=======
       <ErrorBoundary FallbackComponent={ErrorFallback}>
         <Web3Provider>
           <QueryClientProvider>
@@ -50,77 +38,69 @@
               <AtlasProvider>
                 <IsListProvider>
                   <NewDisputeProvider>
->>>>>>> b43cd4fc
-                    <SentryRoutes>
-                      <Route path="/" element={<Layout />}>
-                        <Route
-                          index
-                          element={
-                            <Suspense fallback={<Loader width={"48px"} height={"48px"} />}>
-                              <Home />
-                            </Suspense>
-                          }
-                        />
-                        <Route
-                          path="cases/*"
-                          element={
-                            <Suspense fallback={<Loader width={"48px"} height={"48px"} />}>
-                              <Cases />
-                            </Suspense>
-                          }
-                        />
-                        <Route
-                          path="courts/*"
-                          element={
-                            <Suspense fallback={<Loader width={"48px"} height={"48px"} />}>
-                              <Courts />
-                            </Suspense>
-                          }
-                        />
-                        <Route
-                          path="dashboard/:page/:order/:filter"
-                          element={
-                            <Suspense fallback={<Loader width={"48px"} height={"48px"} />}>
-                              <Dashboard />
-                            </Suspense>
-                          }
-                        />
-                        <Route
-                          path="resolver/*"
-                          element={
-                            <Suspense fallback={<Loader width={"48px"} height={"48px"} />}>
-                              <DisputeResolver />
-                            </Suspense>
-                          }
-                        />
-                        <Route
-                          path="get-pnk/*"
-                          element={
-                            <Suspense fallback={<Loader width={"48px"} height={"48px"} />}>
-                              <GetPnk />
-                            </Suspense>
-                          }
-                        />
-                        <Route
-                          path="settings/*"
-                          element={
-                            <Suspense fallback={<Loader width={"48px"} height={"48px"} />}>
-                              <Settings />
-                            </Suspense>
-                          }
-                        />
-                        <Route path="*" element={<h1>Justice not found here ¯\_( ͡° ͜ʖ ͡°)_/¯</h1>} />
-                      </Route>
-                    </SentryRoutes>
-<<<<<<< HEAD
-                  </TranslateProvider>
-                </NewDisputeProvider>
-              </IsListProvider>
-            </AtlasProvider>
-          </GraphqlBatcherProvider>
-        </QueryClientProvider>
-      </Web3Provider>
-=======
+                    <TranslateProvider>
+                      <SentryRoutes>
+                        <Route path="/" element={<Layout />}>
+                          <Route
+                            index
+                            element={
+                              <Suspense fallback={<Loader width={"48px"} height={"48px"} />}>
+                                <Home />
+                              </Suspense>
+                            }
+                          />
+                          <Route
+                            path="cases/*"
+                            element={
+                              <Suspense fallback={<Loader width={"48px"} height={"48px"} />}>
+                                <Cases />
+                              </Suspense>
+                            }
+                          />
+                          <Route
+                            path="courts/*"
+                            element={
+                              <Suspense fallback={<Loader width={"48px"} height={"48px"} />}>
+                                <Courts />
+                              </Suspense>
+                            }
+                          />
+                          <Route
+                            path="dashboard/:page/:order/:filter"
+                            element={
+                              <Suspense fallback={<Loader width={"48px"} height={"48px"} />}>
+                                <Dashboard />
+                              </Suspense>
+                            }
+                          />
+                          <Route
+                            path="resolver/*"
+                            element={
+                              <Suspense fallback={<Loader width={"48px"} height={"48px"} />}>
+                                <DisputeResolver />
+                              </Suspense>
+                            }
+                          />
+                          <Route
+                            path="get-pnk/*"
+                            element={
+                              <Suspense fallback={<Loader width={"48px"} height={"48px"} />}>
+                                <GetPnk />
+                              </Suspense>
+                            }
+                          />
+                          <Route
+                            path="settings/*"
+                            element={
+                              <Suspense fallback={<Loader width={"48px"} height={"48px"} />}>
+                                <Settings />
+                              </Suspense>
+                            }
+                          />
+                          <Route path="*" element={<h1>Justice not found here ¯\_( ͡° ͜ʖ ͡°)_/¯</h1>} />
+                        </Route>
+                      </SentryRoutes>
+                    </TranslateProvider>
                   </NewDisputeProvider>
                 </IsListProvider>
               </AtlasProvider>
@@ -128,7 +108,6 @@
           </QueryClientProvider>
         </Web3Provider>
       </ErrorBoundary>
->>>>>>> b43cd4fc
     </StyledComponentsProvider>
   );
 };
