--- conflicted
+++ resolved
@@ -1,53 +1,35 @@
 import React from "react";
+
 import { Route } from "react-router-dom";
-import { SentryRoutes } from "./utils/sentry";
+
 import "react-loading-skeleton/dist/skeleton.css";
 import "react-toastify/dist/ReactToastify.css";
+import GraphqlBatcherProvider from "context/GraphqlBatcher";
+import IsListProvider from "context/IsListProvider";
+import { NewDisputeProvider } from "context/NewDisputeContext";
+import QueryClientProvider from "context/QueryClientProvider";
+import RefetchOnBlock from "context/RefetchOnBlock";
+import StyledComponentsProvider from "context/StyledComponentsProvider";
 import Web3Provider from "context/Web3Provider";
-import IsListProvider from "context/IsListProvider";
-import QueryClientProvider from "context/QueryClientProvider";
-import StyledComponentsProvider from "context/StyledComponentsProvider";
-import RefetchOnBlock from "context/RefetchOnBlock";
-import GraphqlBatcherProvider from "context/GraphqlBatcher";
-import { NewDisputeProvider } from "context/NewDisputeContext";
+
 import Layout from "layout/index";
+
+import Cases from "./pages/Cases";
+import Courts from "./pages/Courts";
+import Dashboard from "./pages/Dashboard";
+import DisputeTemplateView from "./pages/DisputeTemplateView";
+import GetPnk from "./pages/GetPnk";
 import Home from "./pages/Home";
-import Cases from "./pages/Cases";
-import Dashboard from "./pages/Dashboard";
-import Courts from "./pages/Courts";
-import DisputeTemplateView from "./pages/DisputeTemplateView";
 import DisputeResolver from "./pages/Resolver";
-import GetPnk from "./pages/GetPnk";
+import { SentryRoutes } from "./utils/sentry";
 
 const App: React.FC = () => {
   return (
     <StyledComponentsProvider>
-<<<<<<< HEAD
       <Web3Provider>
         <QueryClientProvider>
           <RefetchOnBlock />
-          <IsListProvider>
-            <NewDisputeProvider>
-              <SentryRoutes>
-                <Route path="/" element={<Layout />}>
-                  <Route index element={<Home />} />
-                  <Route path="cases/*" element={<Cases />} />
-                  <Route path="courts/*" element={<Courts />} />
-                  <Route path="dashboard/:page/:order/:filter" element={<Dashboard />} />
-                  <Route path="disputeTemplate" element={<DisputeTemplateView />} />
-                  <Route path="resolver/*" element={<DisputeResolver />} />
-                  <Route path="*" element={<h1>Justice not found here ¯\_( ͡° ͜ʖ ͡°)_/¯</h1>} />
-                </Route>
-              </SentryRoutes>
-            </NewDisputeProvider>
-          </IsListProvider>
-        </QueryClientProvider>
-      </Web3Provider>
-=======
-      <QueryClientProvider>
-        <RefetchOnBlock />
-        <GraphqlBatcherProvider>
-          <Web3Provider>
+          <GraphqlBatcherProvider>
             <IsListProvider>
               <NewDisputeProvider>
                 <SentryRoutes>
@@ -64,10 +46,9 @@
                 </SentryRoutes>
               </NewDisputeProvider>
             </IsListProvider>
-          </Web3Provider>
-        </GraphqlBatcherProvider>
-      </QueryClientProvider>
->>>>>>> 94754ab7
+          </GraphqlBatcherProvider>
+        </QueryClientProvider>
+      </Web3Provider>
     </StyledComponentsProvider>
   );
 };
