--- conflicted
+++ resolved
@@ -25,29 +25,12 @@
       <SWRConfig
         value={{
           fetcher: fetcherBuilder(
-<<<<<<< HEAD
             process.env.REACT_APP_SUBGRAPH_ENDPOINT ??
               "https://api.thegraph.com/subgraphs/name/kleros/kleros-v2-core-arbitrum-goerli"
-=======
-            process.env.REACT_APP_SUBGRAPH_ENDPOINT ?? "https://api.thegraph.com/subgraphs/name/alcercu/kleroscoretest"
->>>>>>> 02f38634
           ),
         }}
       >
         <Web3Provider>
-<<<<<<< HEAD
-          <WrongChainBoundary>
-            <Routes>
-              <Route path="/" element={<Layout />}>
-                <Route index element={<Home />} />
-                <Route path="cases/*" element={<Cases />} />
-                <Route path="courts/*" element={<Courts />} />
-                <Route path="dashboard" element={<Dashboard />} />
-                <Route path="*" element={<h1>Justice not found here ¯\_( ͡° ͜ʖ ͡°)_/¯</h1>} />
-              </Route>
-            </Routes>
-          </WrongChainBoundary>
-=======
           <Routes>
             <Route path="/" element={<Layout />}>
               <Route index element={<Home />} />
@@ -57,7 +40,6 @@
               <Route path="*" element={<h1>Justice not found here ¯\_( ͡° ͜ʖ ͡°)_/¯</h1>} />
             </Route>
           </Routes>
->>>>>>> 02f38634
         </Web3Provider>
       </SWRConfig>
     </StyledComponentsProvider>
