--- conflicted
+++ resolved
@@ -30,7 +30,6 @@
       <Web3Provider>
         <QueryClientProvider>
           <GraphqlBatcherProvider>
-<<<<<<< HEAD
             <AtlasProvider>
               <IsListProvider>
                 <NewDisputeProvider>
@@ -69,14 +68,6 @@
                         }
                       />
                       <Route
-                        path="dispute-template"
-                        element={
-                          <Suspense fallback={<Loader width={"48px"} height={"48px"} />}>
-                            <DisputeTemplateView />
-                          </Suspense>
-                        }
-                      />
-                      <Route
                         path="resolver/*"
                         element={
                           <Suspense fallback={<Loader width={"48px"} height={"48px"} />}>
@@ -106,65 +97,6 @@
                 </NewDisputeProvider>
               </IsListProvider>
             </AtlasProvider>
-=======
-            <IsListProvider>
-              <NewDisputeProvider>
-                <SentryRoutes>
-                  <Route path="/" element={<Layout />}>
-                    <Route
-                      index
-                      element={
-                        <Suspense fallback={<Loader width={"48px"} height={"48px"} />}>
-                          <Home />
-                        </Suspense>
-                      }
-                    />
-                    <Route
-                      path="cases/*"
-                      element={
-                        <Suspense fallback={<Loader width={"48px"} height={"48px"} />}>
-                          <Cases />
-                        </Suspense>
-                      }
-                    />
-                    <Route
-                      path="courts/*"
-                      element={
-                        <Suspense fallback={<Loader width={"48px"} height={"48px"} />}>
-                          <Courts />
-                        </Suspense>
-                      }
-                    />
-                    <Route
-                      path="dashboard/:page/:order/:filter"
-                      element={
-                        <Suspense fallback={<Loader width={"48px"} height={"48px"} />}>
-                          <Dashboard />
-                        </Suspense>
-                      }
-                    />
-                    <Route
-                      path="resolver/*"
-                      element={
-                        <Suspense fallback={<Loader width={"48px"} height={"48px"} />}>
-                          <DisputeResolver />
-                        </Suspense>
-                      }
-                    />
-                    <Route
-                      path="get-pnk/*"
-                      element={
-                        <Suspense fallback={<Loader width={"48px"} height={"48px"} />}>
-                          <GetPnk />
-                        </Suspense>
-                      }
-                    />
-                    <Route path="*" element={<h1>Justice not found here ¯\_( ͡° ͜ʖ ͡°)_/¯</h1>} />
-                  </Route>
-                </SentryRoutes>
-              </NewDisputeProvider>
-            </IsListProvider>
->>>>>>> 3a6d207d
           </GraphqlBatcherProvider>
         </QueryClientProvider>
       </Web3Provider>
