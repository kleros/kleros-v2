import React, { useContext, createContext, useMemo } from "react";

import { useParams } from "react-router-dom";
import { useAccount } from "wagmi";

import { isUndefined } from "utils/index";

import { useDisputeKitClassicIsVoteActive } from "./contracts/generatedProvider";
import { useDisputeDetailsQuery } from "./queries/useDisputeDetailsQuery";
import { useDrawQuery } from "./queries/useDrawQuery";
<<<<<<< HEAD
=======
import { useDisputeKitClassicIsVoteActive } from "./contracts/generated";
import { isUndefined } from "utils/index";
>>>>>>> 94754ab7

interface IVotingContext {
  wasDrawn: boolean;
  hasVoted: boolean | undefined;
  isLoading: boolean;
  isHiddenVotes: boolean;
  isCommitPeriod: boolean;
  isVotingPeriod: boolean;
  commited?: boolean;
  commit?: string;
}

const VotingContext = createContext<IVotingContext>({
  wasDrawn: false,
  hasVoted: false,
  isLoading: false,
  isHiddenVotes: false,
  isCommitPeriod: false,
  isVotingPeriod: false,
});
export const VotingContextProvider: React.FC<{ children: React.ReactNode }> = ({ children }) => {
  const { id } = useParams();
  const { address } = useAccount();
  const { data: disputeData } = useDisputeDetailsQuery(id);
  const { data: drawData, isLoading } = useDrawQuery(address?.toLowerCase(), id, disputeData?.dispute?.currentRound.id);
  const roundId = disputeData?.dispute?.currentRoundIndex;
  const voteId = drawData?.draws?.[0]?.voteIDNum;
  const { data: hasVoted } = useDisputeKitClassicIsVoteActive({
    enabled: !isUndefined(roundId) && !isUndefined(voteId),
    args: [BigInt(id ?? 0), roundId, voteId],
    watch: true,
  });

  const wasDrawn = useMemo(() => !isUndefined(drawData) && drawData.draws.length > 0, [drawData]);
  const isHiddenVotes = useMemo(() => disputeData?.dispute?.court.hiddenVotes, [disputeData]);
  const isCommitPeriod = useMemo(() => disputeData?.dispute?.period === "commit", [disputeData]);
  const isVotingPeriod = useMemo(() => disputeData?.dispute?.period === "vote", [disputeData]);

  const commited = useMemo(() => !isUndefined(drawData) && drawData?.draws?.[0]?.vote?.commited, [drawData]);
  const commit = useMemo(() => drawData?.draws?.[0]?.vote?.commit, [drawData]);
  return (
    <VotingContext.Provider
      value={useMemo(
        () => ({
          wasDrawn,
          hasVoted,
          isLoading,
          isHiddenVotes,
          isCommitPeriod,
          isVotingPeriod,
          commited,
          commit,
        }),
        [wasDrawn, hasVoted, isLoading, isHiddenVotes, isCommitPeriod, isVotingPeriod, commit, commited]
      )}
    >
      {children}
    </VotingContext.Provider>
  );
};

export const useVotingContext = () => useContext(VotingContext);<|MERGE_RESOLUTION|>--- conflicted
+++ resolved
@@ -5,14 +5,9 @@
 
 import { isUndefined } from "utils/index";
 
-import { useDisputeKitClassicIsVoteActive } from "./contracts/generatedProvider";
+import { useDisputeKitClassicIsVoteActive } from "./contracts/generated";
 import { useDisputeDetailsQuery } from "./queries/useDisputeDetailsQuery";
 import { useDrawQuery } from "./queries/useDrawQuery";
-<<<<<<< HEAD
-=======
-import { useDisputeKitClassicIsVoteActive } from "./contracts/generated";
-import { isUndefined } from "utils/index";
->>>>>>> 94754ab7
 
 interface IVotingContext {
   wasDrawn: boolean;
