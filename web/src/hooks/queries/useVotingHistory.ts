import { graphql } from "src/graphql";
import { VotingHistoryQuery } from "src/graphql/graphql";
import { useQuery } from "@tanstack/react-query";
import { graphqlQueryFnHelper } from "utils/graphqlQueryFnHelper";
export type { VotingHistoryQuery };

const votingHistoryQuery = graphql(`
  query VotingHistory($disputeID: ID!) {
    dispute(id: $disputeID) {
      id
      createdAt
      rounds {
        nbVotes
        court {
          id
          name
        }
<<<<<<< HEAD
        drawnJurors {
          juror {
            id
          }
          vote {
            ... on ClassicVote {
              justification {
                choice
                reference
              }
            }
          }
        }
=======
        timeline
>>>>>>> e6b49383
      }
      disputeKitDispute {
        localRounds {
          ... on ClassicRound {
            winningChoice
            totalVoted
          }
        }
      }
    }
  }
`);

export const useVotingHistory = (disputeID?: string) => {
  const isEnabled = disputeID !== undefined;

  return useQuery<VotingHistoryQuery>({
    queryKey: ["refetchOnBlock", `VotingHistory${disputeID}`],
    enabled: isEnabled,
    queryFn: async () => await graphqlQueryFnHelper(votingHistoryQuery, { disputeID }),
  });
};<|MERGE_RESOLUTION|>--- conflicted
+++ resolved
@@ -15,7 +15,7 @@
           id
           name
         }
-<<<<<<< HEAD
+        timeline
         drawnJurors {
           juror {
             id
@@ -29,9 +29,6 @@
             }
           }
         }
-=======
-        timeline
->>>>>>> e6b49383
       }
       disputeKitDispute {
         localRounds {
