<<<<<<< HEAD
import { usePolicyRegistryEvent } from "queries/usePolicyRegistryEvent";
import { useIPFSQuery } from "hooks/useIPFSQuery";

export const useCourtPolicy = (courtID?: string | number) => {
  const { data: courtPolicyPath } = usePolicyRegistryEvent(courtID);
  return useIPFSQuery(courtPolicyPath?.args._policy);
=======
import { useCourtPolicyURI } from "queries/useCourtPolicyURI";
import { useIPFSQuery } from "../useIPFSQuery";

export const useCourtPolicy = (courtID?: string) => {
  const { data: policyURI } = useCourtPolicyURI(courtID);
  return useIPFSQuery(policyURI);
>>>>>>> 82414e92
};<|MERGE_RESOLUTION|>--- conflicted
+++ resolved
@@ -1,16 +1,7 @@
-<<<<<<< HEAD
-import { usePolicyRegistryEvent } from "queries/usePolicyRegistryEvent";
-import { useIPFSQuery } from "hooks/useIPFSQuery";
-
-export const useCourtPolicy = (courtID?: string | number) => {
-  const { data: courtPolicyPath } = usePolicyRegistryEvent(courtID);
-  return useIPFSQuery(courtPolicyPath?.args._policy);
-=======
 import { useCourtPolicyURI } from "queries/useCourtPolicyURI";
 import { useIPFSQuery } from "../useIPFSQuery";
 
 export const useCourtPolicy = (courtID?: string) => {
   const { data: policyURI } = useCourtPolicyURI(courtID);
   return useIPFSQuery(policyURI);
->>>>>>> 82414e92
 };