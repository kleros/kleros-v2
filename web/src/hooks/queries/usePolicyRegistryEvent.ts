--- conflicted
+++ resolved
@@ -1,12 +1,8 @@
 import { useQuery } from "@tanstack/react-query";
 import { getContract } from "viem";
 import { usePublicClient } from "wagmi";
-<<<<<<< HEAD
+
 import { policyRegistryConfig } from "hooks/contracts/generated";
-=======
-
-import { getPolicyRegistry } from "hooks/contracts/generated";
->>>>>>> 98921427
 import { isUndefined } from "utils/index";
 
 export const usePolicyRegistryEvent = (courtID?: string | number) => {
