--- conflicted
+++ resolved
@@ -2,16 +2,8 @@
 import { BigNumber } from "ethers";
 import { useKlerosCore } from "hooks/contracts/generated";
 
-<<<<<<< HEAD
-export const useJurorBalance = (
-  user?: `0x${string}` | null,
-  courtId?: string | undefined
-) => {
+export const useJurorBalance = (user?: `0x${string}` | null, courtId?: string | undefined) => {
   const klerosCore = useKlerosCore();
-=======
-export const useJurorBalance = (user?: string | null, courtId?: string | undefined) => {
-  const klerosCore = useConnectedContract("KlerosCore") as KlerosCore;
->>>>>>> 19088570
   return useSWR(
     () => (klerosCore && user && courtId ? `JurorBalance${user}${courtId}` : false),
     async () => {
