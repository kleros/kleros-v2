--- conflicted
+++ resolved
@@ -1,14 +1,9 @@
 import { useQuery } from "@tanstack/react-query";
+import { getContract } from "viem";
 import { usePublicClient } from "wagmi";
-<<<<<<< HEAD
-import { getContract } from "viem";
+
+import { GENESIS_BLOCK_ARBSEPOLIA } from "consts/index";
 import { iArbitrableV2Abi } from "hooks/contracts/generated";
-import { isUndefined } from "utils/index";
-=======
-
->>>>>>> 98921427
-import { GENESIS_BLOCK_ARBSEPOLIA } from "consts/index";
-import { getIArbitrableV2 } from "hooks/contracts/generated";
 import { isUndefined } from "utils/index";
 
 export const useEvidenceGroup = (disputeID?: string, arbitrableAddress?: `0x${string}`) => {
