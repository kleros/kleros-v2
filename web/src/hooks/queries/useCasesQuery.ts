--- conflicted
+++ resolved
@@ -12,16 +12,10 @@
 import { isUndefined } from "utils/index";
 export type { CasesPageQuery, DisputeDetailsFragment };
 
-<<<<<<< HEAD
 export const disputeFragment = graphql(`
   fragment DisputeDetails on Dispute {
     id
     arbitrated {
-=======
-const casesQuery = graphql(`
-  query CasesPage($first: Int, $skip: Int) {
-    disputes(first: $first, skip: $skip, orderBy: lastPeriodChange, orderDirection: desc) {
->>>>>>> acb94e93
       id
     }
     court {
@@ -36,16 +30,16 @@
 `);
 
 const casesQueryWhere = graphql(`
-  query CasesPageWhere($skip: Int, $where: Dispute_filter, $orderDirection: OrderDirection) {
-    disputes(first: 3, skip: $skip, orderBy: lastPeriodChange, orderDirection: $orderDirection, where: $where) {
+  query CasesPageWhere($skip: Int, $where: Dispute_filter, $orderDirection: OrderDirection, $first: Int) {
+    disputes(first: $first, skip: $skip, orderBy: lastPeriodChange, orderDirection: $orderDirection, where: $where) {
       ...DisputeDetails
     }
   }
 `);
 
 const casesQuery = graphql(`
-  query CasesPage($skip: Int, $orderDirection: OrderDirection) {
-    disputes(first: 3, skip: $skip, orderBy: lastPeriodChange, orderDirection: $orderDirection) {
+  query CasesPage($skip: Int, $orderDirection: OrderDirection, $first: Int) {
+    disputes(first: $first, skip: $skip, orderBy: lastPeriodChange, orderDirection: $orderDirection) {
       ...DisputeDetails
     }
   }
@@ -71,12 +65,12 @@
   }
 `);
 
-<<<<<<< HEAD
-export const useCasesQuery = (skip = 0, where?: Dispute_Filter, sortOrder?: OrderDirection) => {
+export const useCasesQuery = (skip = 0, first = 3, where?: Dispute_Filter, sortOrder?: OrderDirection) => {
   return useQuery<CasesPageQuery>({
-    queryKey: [`useCasesQuery`, skip, where, sortOrder],
+    queryKey: [`useCasesQuery`, skip, where, sortOrder, first],
     queryFn: async () =>
       await graphqlQueryFnHelper(isUndefined(where) ? casesQuery : casesQueryWhere, {
+        first,
         skip,
         where,
         orderDirection: sortOrder ?? "desc",
@@ -97,14 +91,5 @@
         where,
         orderDirection: sortOrder ?? "desc",
       }),
-=======
-export const useCasesQuery = (skip: number, first = 3) => {
-  const isEnabled = skip !== undefined;
-
-  return useQuery({
-    queryKey: [`useCasesQuery${skip},${first}`],
-    enabled: isEnabled,
-    queryFn: async () => await graphqlQueryFnHelper(casesQuery, { skip, first }),
->>>>>>> acb94e93
   });
 };