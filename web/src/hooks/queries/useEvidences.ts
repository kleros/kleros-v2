import { useQuery } from "@tanstack/react-query";

import { REFETCH_INTERVAL } from "consts/index";
import { useGraphqlBatcher } from "context/GraphqlBatcher";

import { graphql } from "src/graphql";
import { EvidencesQuery } from "src/graphql/graphql";
export type { EvidencesQuery };

const evidencesQuery = graphql(`
  query Evidences($evidenceGroupID: String) {
    evidences(where: { evidenceGroup: $evidenceGroupID }, orderBy: timestamp, orderDirection: desc) {
      id
      evidence
      sender {
        id
      }
      timestamp
      name
      description
      fileURI
      fileTypeExtension
    }
  }
`);

export const useEvidences = (evidenceGroup?: string) => {
  const isEnabled = evidenceGroup !== undefined;
  const { graphqlBatcher } = useGraphqlBatcher();

<<<<<<< HEAD
  return useQuery<EvidencesQuery>({
    queryKey: ["refetchOnBlock", `evidencesQuery${evidenceGroup}`],
=======
  return useQuery({
    queryKey: [`evidencesQuery${evidenceGroup}`],
>>>>>>> a1dff3bc
    enabled: isEnabled,
    refetchInterval: REFETCH_INTERVAL,
    queryFn: async () =>
      await graphqlBatcher.fetch({
        id: crypto.randomUUID(),
        document: evidencesQuery,
        variables: { evidenceGroupID: evidenceGroup?.toString() },
      }),
  });
};<|MERGE_RESOLUTION|>--- conflicted
+++ resolved
@@ -28,13 +28,8 @@
   const isEnabled = evidenceGroup !== undefined;
   const { graphqlBatcher } = useGraphqlBatcher();
 
-<<<<<<< HEAD
   return useQuery<EvidencesQuery>({
-    queryKey: ["refetchOnBlock", `evidencesQuery${evidenceGroup}`],
-=======
-  return useQuery({
     queryKey: [`evidencesQuery${evidenceGroup}`],
->>>>>>> a1dff3bc
     enabled: isEnabled,
     refetchInterval: REFETCH_INTERVAL,
     queryFn: async () =>
