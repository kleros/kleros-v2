--- conflicted
+++ resolved
@@ -43,24 +43,15 @@
   const isEnabled = evidenceGroup !== undefined;
   const { graphqlBatcher } = useGraphqlBatcher();
 
-<<<<<<< HEAD
   const document = keywords ? evidenceSearchQuery : evidencesQuery;
   return useQuery<{ evidences: EvidenceDetailsFragment[] }>({
     queryKey: [
-      "refetchOnBlock",
       keywords ? `evidenceSearchQuery${evidenceGroup}-${keywords}` : `evidencesQuery${evidenceGroup}`,
     ],
     enabled: isEnabled,
+    refetchInterval: REFETCH_INTERVAL,
     queryFn: async () => {
       const result = await graphqlBatcher.fetch({
-=======
-  return useQuery<EvidencesQuery>({
-    queryKey: [`evidencesQuery${evidenceGroup}`],
-    enabled: isEnabled,
-    refetchInterval: REFETCH_INTERVAL,
-    queryFn: async () =>
-      await graphqlBatcher.fetch({
->>>>>>> 653f5057
         id: crypto.randomUUID(),
         document: document,
         variables: { evidenceGroupID: evidenceGroup?.toString(), keywords: keywords },
