--- conflicted
+++ resolved
@@ -1,9 +1,6 @@
 import mustache from "mustache";
-<<<<<<< HEAD
 import retrieveVariables from "./retrieveVariables";
-=======
 import { ActionMapping } from "./actionTypes";
->>>>>>> bf3c6307
 
 export function replacePlaceholdersWithValues(
   mapping: ActionMapping,
@@ -11,12 +8,8 @@
 ): ActionMapping | ActionMapping[] {
   function replace(obj: ActionMapping): ActionMapping | ActionMapping[] {
     if (typeof obj === "string") {
-<<<<<<< HEAD
       validateContext(obj, context);
-      return mustache.render(obj, context);
-=======
       return mustache.render(obj, context) as unknown as ActionMapping;
->>>>>>> bf3c6307
     } else if (Array.isArray(obj)) {
       return obj.map(replace) as unknown as ActionMapping[];
     } else if (typeof obj === "object" && obj !== null) {
@@ -29,8 +22,7 @@
   }
 
   return replace(mapping);
-<<<<<<< HEAD
-};
+}
 
 /**
  *
@@ -45,7 +37,4 @@
     if (!context[variable]) throw new Error(`Expected key :  "${variable}" to be provided in context.`);
   });
   return true;
-};
-=======
-}
->>>>>>> bf3c6307
+};