import { callAction } from "./actions/callAction";
import { eventAction } from "./actions/eventAction";
import { fetchIpfsJsonAction } from "./actions/fetchIpfsJsonAction";
import { jsonAction } from "./actions/jsonAction";
import { subgraphAction } from "./actions/subgraphAction";
import { retrieveRealityData } from "./retrieveRealityData";
import {
  validateAbiCallMapping,
  validateAbiEventMapping,
  validateFetchIpfsJsonMapping,
  validateJsonMapping,
  validateRealityMapping,
  validateSubgraphMapping,
} from "./utils/actionTypeValidators";
import { ActionMapping } from "./utils/actionTypes";
import { replacePlaceholdersWithValues } from "./utils/replacePlaceholdersWithValues";
import { Address } from "viem";

// Add these type definitions at the top of the file
type ActionResult = Record<string, unknown> | null | undefined;

// Update the function signature
export const executeAction = async (
  mapping: ActionMapping,
  context: Record<string, unknown> = {}
): Promise<ActionResult> => {
  mapping = replacePlaceholdersWithValues(mapping, context) as ActionMapping;

  switch (mapping.type) {
    case "graphql":
      return await subgraphAction(validateSubgraphMapping(mapping));
    case "json":
      return jsonAction(validateJsonMapping(mapping));
    case "abi/call":
<<<<<<< HEAD
      return await callAction(validateAbiCallMapping(mapping));
    case "abi/event":
      return await eventAction(validateAbiEventMapping(mapping));
=======
      return await callAction(validateAbiCallMapping(mapping), context.alchemyApiKey as string);
    case "abi/event":
      return await eventAction(validateAbiEventMapping(mapping), context.alchemyApiKey as string);
>>>>>>> bf3c6307
    case "fetch/ipfs/json":
      return await fetchIpfsJsonAction(validateFetchIpfsJsonMapping(mapping));
    case "reality":
      mapping = validateRealityMapping(mapping);
      return await retrieveRealityData(mapping.realityQuestionID, context.arbitrableAddress as Address);
    default:
      throw new Error(`Unsupported action type: ${mapping.type}`);
  }
};

<<<<<<< HEAD
export const executeActions = async (mappings, initialContext: Record<string, any> = {}) => {
  const context = { ...initialContext };
=======
export const executeActions = async (
  mappings: ActionMapping[],
  initialContext: Record<string, unknown> = {}
): Promise<Record<string, unknown>> => {
  const context: Record<string, unknown> = { ...initialContext };
>>>>>>> bf3c6307

  for (const mapping of mappings) {
    const actionResult = await executeAction(mapping, context);

    if (actionResult) {
      Object.keys(actionResult).forEach((key) => {
        context[key] = actionResult[key];
      });
    }
  }

  return context;
};<|MERGE_RESOLUTION|>--- conflicted
+++ resolved
@@ -32,15 +32,9 @@
     case "json":
       return jsonAction(validateJsonMapping(mapping));
     case "abi/call":
-<<<<<<< HEAD
       return await callAction(validateAbiCallMapping(mapping));
     case "abi/event":
       return await eventAction(validateAbiEventMapping(mapping));
-=======
-      return await callAction(validateAbiCallMapping(mapping), context.alchemyApiKey as string);
-    case "abi/event":
-      return await eventAction(validateAbiEventMapping(mapping), context.alchemyApiKey as string);
->>>>>>> bf3c6307
     case "fetch/ipfs/json":
       return await fetchIpfsJsonAction(validateFetchIpfsJsonMapping(mapping));
     case "reality":
@@ -51,16 +45,11 @@
   }
 };
 
-<<<<<<< HEAD
-export const executeActions = async (mappings, initialContext: Record<string, any> = {}) => {
-  const context = { ...initialContext };
-=======
 export const executeActions = async (
   mappings: ActionMapping[],
   initialContext: Record<string, unknown> = {}
 ): Promise<Record<string, unknown>> => {
   const context: Record<string, unknown> = { ...initialContext };
->>>>>>> bf3c6307
 
   for (const mapping of mappings) {
     const actionResult = await executeAction(mapping, context);
