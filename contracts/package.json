--- conflicted
+++ resolved
@@ -31,13 +31,8 @@
     "@types/chai": "^4.3.3",
     "@types/mocha": "^9.1.1",
     "@types/node": "^16",
-<<<<<<< HEAD
-    "@typescript-eslint/eslint-plugin": "^5.31.0",
+    "@typescript-eslint/eslint-plugin": "^5.33.1",
     "@typescript-eslint/parser": "^5.33.1",
-=======
-    "@typescript-eslint/eslint-plugin": "^5.33.1",
-    "@typescript-eslint/parser": "^5.31.0",
->>>>>>> e96ee638
     "chai": "^4.3.6",
     "chai-ethers": "^0.0.1",
     "dotenv": "^16.0.1",
