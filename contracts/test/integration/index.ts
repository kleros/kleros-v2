--- conflicted
+++ resolved
@@ -141,6 +141,7 @@
 
     await network.provider.send("evm_increaseTime", [130]); // Wait for minStakingTime
     await network.provider.send("evm_mine");
+
     expect(await core.phase()).to.equal(Phase.staking);
     expect(await disputeKit.phase()).to.equal(DisputeKitPhase.resolving);
     expect(await disputeKit.disputesWithoutJurors()).to.equal(1);
@@ -180,24 +181,17 @@
     await core.passPeriod(0);
     expect((await core.disputes(0)).period).to.equal(Period.execution);
     await core.execute(0, 0, 1000);
-<<<<<<< HEAD
-=======
-    const ticket1 = await fastBridgeSender.currentTicketID();
-    expect(ticket1).to.equal(1);
->>>>>>> 19dcbf2c
     const tx4 = await core.executeRuling(0);
 
     console.log("Executed ruling");
-
 
     expect(tx4).to.emit(fastBridgeSender, "MessageReceived");
 
     const MessageReceived = fastBridgeSender.filters.MessageReceived();
     const event5 = await fastBridgeSender.queryFilter(MessageReceived);
 
-    const fastMessage = event5[0].args.fastMessage;    
-
-<<<<<<< HEAD
+    const fastMessage = event5[0].args.fastMessage;
+
     const tx4a = await fastBridgeSender.connect(bridger).sendBatch();
     expect(tx4a).to.emit(fastBridgeSender, "SendBatch");
 
@@ -205,28 +199,18 @@
     const event5a = await fastBridgeSender.queryFilter(SendBatch);
     const batchID = event5a[0].args.batchID;
     const batchMerkleRoot = event5a[0].args.batchMerkleRoot;
-    // bridger tx starts - Honest Bridger 
+    // bridger tx starts - Honest Bridger
     const tx5 = await fastBridgeReceiver.connect(bridger).claim(batchID, batchMerkleRoot, { value: ONE_TENTH_ETH });
 
     expect(tx5).to.emit(fastBridgeReceiver, "ClaimReceived").withArgs(batchID, batchMerkleRoot);
     // wait for challenge period (and epoch) to pass
     await network.provider.send("evm_increaseTime", [86400]);
-=======
-    const bridgerBalance = await ethers.provider.getBalance(bridger.address);
-    // bridger tx starts - Honest Bridger
-    const tx5 = await fastBridgeReceiver.connect(bridger).claim(ticketID, messageHash, { value: ONE_TENTH_ETH });
-    const blockNumBefore = await ethers.provider.getBlockNumber();
-    const blockBefore = await ethers.provider.getBlock(blockNumBefore);
-    const timestampBefore = blockBefore.timestamp;
-    expect(tx5).to.emit(fastBridgeReceiver, "ClaimReceived").withArgs(ticketID, messageHash, timestampBefore);
-
-    // wait for challenge period to pass
-    await network.provider.send("evm_increaseTime", [300]);
->>>>>>> 19dcbf2c
     await network.provider.send("evm_mine");
 
     const tx7a = await fastBridgeReceiver.connect(bridger).verify(batchID);
-    const tx7 = await fastBridgeReceiver.connect(await ethers.getSigner(relayer)).verifyAndRelay(batchID, [], fastMessage);
+    const tx7 = await fastBridgeReceiver
+      .connect(await ethers.getSigner(relayer))
+      .verifyAndRelay(batchID, [], fastMessage);
     const tx8 = await fastBridgeReceiver.withdrawClaimDeposit(batchID);
 
     expect(tx7).to.emit(arbitrable, "Ruling");
@@ -380,7 +364,7 @@
     const batchID = event4a[0].args.batchID;
     const batchMerkleRoot = event4a[0].args.batchMerkleRoot;
 
-    // bridger tx starts - Honest Bridger 
+    // bridger tx starts - Honest Bridger
 
     console.log("Executed ruling");
 
@@ -401,18 +385,16 @@
       fastBridgeReceiver.connect(await ethers.getSigner(relayer)).verifyAndRelay(batchID, [], fastMessage)
     ).to.be.revertedWith("Invalid epoch.");
 
-    const tx7 = await fastBridgeSender
-      .connect(bridger)
-      .sendSafeFallback(batchID, { gasLimit: 1000000 });
+    const tx7 = await fastBridgeSender.connect(bridger).sendSafeFallback(batchID, { gasLimit: 1000000 });
     expect(tx7).to.emit(fastBridgeSender, "L2ToL1TxCreated");
 
-    const tx8 = await fastBridgeReceiver.connect(await ethers.getSigner(relayer)).verifyAndRelay(batchID, [], fastMessage);
+    const tx8 = await fastBridgeReceiver
+      .connect(await ethers.getSigner(relayer))
+      .verifyAndRelay(batchID, [], fastMessage);
 
     expect(tx8).to.emit(arbitrable, "Ruling");
 
-    await expect(fastBridgeReceiver.withdrawChallengeDeposit(batchID)).to.be.revertedWith(
-      "Challenge not verified."
-    );
+    await expect(fastBridgeReceiver.withdrawChallengeDeposit(batchID)).to.be.revertedWith("Challenge not verified.");
   });
 
   it("Demo - Dishonest Claim - Challenged - Bridger deposit forfeited, Challenger paid", async () => {
@@ -514,7 +496,6 @@
     expect((await core.disputes(coreId)).period).to.equal(Period.execution);
     await core.execute(coreId, 0, 1000);
 
-
     const tx4 = await core.executeRuling(coreId);
 
     console.log("Executed ruling");
@@ -542,12 +523,12 @@
     const tx6 = await fastBridgeReceiver.connect(challenger).challenge(batchID, { value: ONE_TENTH_ETH });
     expect(tx6).to.emit(fastBridgeReceiver, "ClaimChallenged").withArgs(batchID);
 
-    const tx7 = await fastBridgeSender
-    .connect(bridger)
-    .sendSafeFallback(batchID, { gasLimit: 1000000 });
+    const tx7 = await fastBridgeSender.connect(bridger).sendSafeFallback(batchID, { gasLimit: 1000000 });
     expect(tx7).to.emit(fastBridgeSender, "L2ToL1TxCreated");
 
-    const tx8 = await fastBridgeReceiver.connect(await ethers.getSigner(relayer)).verifyAndRelay(batchID, [], fastMessage);
+    const tx8 = await fastBridgeReceiver
+      .connect(await ethers.getSigner(relayer))
+      .verifyAndRelay(batchID, [], fastMessage);
 
     expect(tx8).to.emit(arbitrable, "Ruling");
     await fastBridgeReceiver.withdrawChallengeDeposit(batchID);
