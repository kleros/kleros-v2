--- conflicted
+++ resolved
@@ -4,18 +4,12 @@
 import {
   PNK,
   KlerosCore,
-<<<<<<< HEAD
-  ArbitrableExample,
-  HomeGatewayToEthereum,
-  DisputeKitClassic,
-  SortitionModule,
-=======
   ArbitrableExampleEthFee,
   HomeGatewayToEthereum,
   DisputeKitClassic,
   RandomizerRNG,
   RandomizerMock,
->>>>>>> a7030646
+  SortitionModule,
 } from "../../typechain-types";
 import { expect } from "chai";
 
@@ -53,12 +47,9 @@
   let core;
   let arbitrable;
   let homeGateway;
-<<<<<<< HEAD
   let sortitionModule;
-=======
   let rng;
   let randomizer;
->>>>>>> a7030646
 
   beforeEach("Setup", async () => {
     deployer = (await getNamedAccounts()).deployer;
@@ -71,18 +62,22 @@
       fallbackToGlobal: true,
       keepExistingDeployments: false,
     });
-    disputeKit = (await ethers.getContract("DisputeKitClassic")) as DisputeKitClassic;
+    disputeKit = (await ethers.getContract(
+      "DisputeKitClassic"
+    )) as DisputeKitClassic;
     pnk = (await ethers.getContract("PNK")) as PNK;
     core = (await ethers.getContract("KlerosCore")) as KlerosCore;
-    homeGateway = (await ethers.getContract("HomeGatewayToEthereum")) as HomeGatewayToEthereum;
-<<<<<<< HEAD
-    arbitrable = (await ethers.getContract("ArbitrableExample")) as ArbitrableExample;
-    sortitionModule = (await ethers.getContract("SortitionModule")) as SortitionModule;
-=======
-    arbitrable = (await ethers.getContract("ArbitrableExampleEthFee")) as ArbitrableExampleEthFee;
+    homeGateway = (await ethers.getContract(
+      "HomeGatewayToEthereum"
+    )) as HomeGatewayToEthereum;
+    arbitrable = (await ethers.getContract(
+      "ArbitrableExampleEthFee"
+    )) as ArbitrableExampleEthFee;
     rng = (await ethers.getContract("RandomizerRNG")) as RandomizerRNG;
     randomizer = (await ethers.getContract("RandomizerMock")) as RandomizerMock;
->>>>>>> a7030646
+    sortitionModule = (await ethers.getContract(
+      "SortitionModule"
+    )) as SortitionModule;
   });
 
   it("Draw Benchmark", async () => {
@@ -93,51 +88,64 @@
     for (let i = 0; i < 16; i++) {
       const wallet = ethers.Wallet.createRandom().connect(ethers.provider);
 
-      await bridger.sendTransaction({ to: wallet.address, value: ethers.utils.parseEther("10") });
+      await bridger.sendTransaction({
+        to: wallet.address,
+        value: ethers.utils.parseEther("10"),
+      });
       expect(await wallet.getBalance()).to.equal(ethers.utils.parseEther("10"));
 
       await pnk.transfer(wallet.address, ONE_THOUSAND_PNK.mul(10));
-      expect(await pnk.balanceOf(wallet.address)).to.equal(ONE_THOUSAND_PNK.mul(10));
+      expect(await pnk.balanceOf(wallet.address)).to.equal(
+        ONE_THOUSAND_PNK.mul(10)
+      );
 
-      await pnk.connect(wallet).approve(core.address, ONE_THOUSAND_PNK.mul(10), { gasLimit: 300000 });
-      await core.connect(wallet).setStake(1, ONE_THOUSAND_PNK.mul(10), { gasLimit: 5000000 });
+      await pnk
+        .connect(wallet)
+        .approve(core.address, ONE_THOUSAND_PNK.mul(10), { gasLimit: 300000 });
+      await core
+        .connect(wallet)
+        .setStake(1, ONE_THOUSAND_PNK.mul(10), { gasLimit: 5000000 });
     }
 
     // Create a dispute
-    const tx = await arbitrable.createDispute(2, "0x00", 0, { value: arbitrationCost });
-    const trace = await network.provider.send("debug_traceTransaction", [tx.hash]);
-    const [disputeId] = ethers.utils.defaultAbiCoder.decode(["uint"], `0x${trace.returnValue}`);
+    const tx = await arbitrable.createDispute(2, "0x00", 0, {
+      value: arbitrationCost,
+    });
+    const trace = await network.provider.send("debug_traceTransaction", [
+      tx.hash,
+    ]);
+    const [disputeId] = ethers.utils.defaultAbiCoder.decode(
+      ["uint"],
+      `0x${trace.returnValue}`
+    );
     const lastBlock = await ethers.provider.getBlock(tx.blockNumber - 1);
 
     // Relayer tx
     const tx2 = await homeGateway
       .connect(await ethers.getSigner(relayer))
-      .relayCreateDispute(31337, lastBlock.hash, disputeId, 2, "0x00", arbitrable.address, {
-        value: arbitrationCost,
-      });
+      .relayCreateDispute(
+        31337,
+        lastBlock.hash,
+        disputeId,
+        2,
+        "0x00",
+        arbitrable.address,
+        {
+          value: arbitrationCost,
+        }
+      );
 
     await network.provider.send("evm_increaseTime", [2000]); // Wait for minStakingTime
     await network.provider.send("evm_mine");
-<<<<<<< HEAD
     await sortitionModule.passPhase(); // Staking -> Generating
-    for (let index = 0; index < 20; index++) {
-      await network.provider.send("evm_mine"); // RNG lookahead
-    }
-    await sortitionModule.passPhase(); // Generating -> Drawing
-=======
-    await core.passPhase(); // Staking -> Freezing
 
-    const lookahead = await disputeKit.rngLookahead();
+    const lookahead = await sortitionModule.rngLookahead();
     for (let index = 0; index < lookahead; index++) {
       await network.provider.send("evm_mine");
     }
-    await disputeKit.passPhase(); // Resolving -> Generating
-    for (let index = 0; index < lookahead; index++) {
-      await network.provider.send("evm_mine");
-    }
+
     await randomizer.relay(rng.address, 0, ethers.utils.randomBytes(32));
-    await disputeKit.passPhase(); // Generating -> Drawing
->>>>>>> a7030646
+    await sortitionModule.passPhase(); // Generating -> Drawing
 
     await expect(core.draw(0, 1000, { gasLimit: 1000000 }))
       .to.emit(core, "Draw")
