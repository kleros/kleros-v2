// SPDX-License-Identifier: MIT

pragma solidity ^0.8.24;

import {KlerosCore} from "./KlerosCore.sol";
import {ISortitionModule} from "./interfaces/ISortitionModule.sol";
import {IDisputeKit} from "./interfaces/IDisputeKit.sol";
import {Initializable} from "../proxy/Initializable.sol";
import {UUPSProxiable} from "../proxy/UUPSProxiable.sol";
import {IRNG} from "../rng/IRNG.sol";
import "../libraries/Constants.sol";

/// @title SortitionModuleBase
/// @dev A factory of trees that keeps track of staked values for sortition.
abstract contract SortitionModuleBase is ISortitionModule, Initializable, UUPSProxiable {
    // ************************************* //
    // *         Enums / Structs           * //
    // ************************************* //

    struct SortitionSumTree {
        uint256 K; // The maximum number of children per node.
        // We use this to keep track of vacant positions in the tree after removing a leaf. This is for keeping the tree as balanced as possible without spending gas on moving nodes around.
        uint256[] stack;
        uint256[] nodes;
        // Two-way mapping of IDs to node indexes. Note that node index 0 is reserved for the root node, and means the ID does not have a node.
        mapping(bytes32 => uint256) IDsToNodeIndexes;
        mapping(uint256 => bytes32) nodeIndexesToIDs;
    }

    struct DelayedStake {
        address account; // The address of the juror.
        uint96 courtID; // The ID of the court.
        uint256 stake; // The new stake.
        bool alreadyTransferred; // DEPRECATED. True if tokens were already transferred before delayed stake's execution.
    }

    struct Juror {
        uint96[] courtIDs; // The IDs of courts where the juror's stake path ends. A stake path is a path from the general court to a court the juror directly staked in using `_setStake`.
        uint256 stakedPnk; // The juror's total amount of tokens staked in subcourts. Reflects actual pnk balance.
        uint256 lockedPnk; // The juror's total amount of tokens locked in disputes.
    }

    // ************************************* //
    // *             Storage               * //
    // ************************************* //

    address public governor; // The governor of the contract.
    KlerosCore public core; // The core arbitrator contract.
    Phase public phase; // The current phase.
    uint256 public minStakingTime; // The time after which the phase can be switched to Drawing if there are open disputes.
    uint256 public maxDrawingTime; // The time after which the phase can be switched back to Staking.
    uint256 public lastPhaseChange; // The last time the phase was changed.
    uint256 public randomNumberRequestBlock; // DEPRECATED: to be removed in the next redeploy
    uint256 public disputesWithoutJurors; // The number of disputes that have not finished drawing jurors.
    IRNG public rng; // The random number generator.
    uint256 public randomNumber; // Random number returned by RNG.
    uint256 public rngLookahead; // DEPRECATED: to be removed in the next redeploy
    uint256 public delayedStakeWriteIndex; // The index of the last `delayedStake` item that was written to the array. 0 index is skipped.
    uint256 public delayedStakeReadIndex; // The index of the next `delayedStake` item that should be processed. Starts at 1 because 0 index is skipped.
    mapping(bytes32 treeHash => SortitionSumTree) sortitionSumTrees; // The mapping trees by keys.
    mapping(address account => Juror) public jurors; // The jurors.
    mapping(uint256 => DelayedStake) public delayedStakes; // Stores the stakes that were changed during Drawing phase, to update them when the phase is switched to Staking.
    mapping(address jurorAccount => mapping(uint96 courtId => uint256)) public latestDelayedStakeIndex; // DEPRECATED. Maps the juror to its latest delayed stake. If there is already a delayed stake for this juror then it'll be replaced. latestDelayedStakeIndex[juror][courtID].

    // ************************************* //
    // *              Events               * //
    // ************************************* //

    /// @notice Emitted when a juror stakes in a court.
    /// @param _address The address of the juror.
    /// @param _courtID The ID of the court.
    /// @param _amount The amount of tokens staked in the court.
    /// @param _amountAllCourts The amount of tokens staked in all courts.
    event StakeSet(address indexed _address, uint256 _courtID, uint256 _amount, uint256 _amountAllCourts);

    /// @notice Emitted when a juror's stake is delayed.
    /// @param _address The address of the juror.
    /// @param _courtID The ID of the court.
    /// @param _amount The amount of tokens staked in the court.
    event StakeDelayed(address indexed _address, uint96 indexed _courtID, uint256 _amount);

    /// @notice Emitted when a juror's stake is locked.
    /// @param _address The address of the juror.
    /// @param _relativeAmount The amount of tokens locked.
    /// @param _unlock Whether the stake is locked or unlocked.
    event StakeLocked(address indexed _address, uint256 _relativeAmount, bool _unlock);

    /// @dev Emitted when leftover PNK is available.
    /// @param _account The account of the juror.
    /// @param _amount The amount of PNK available.
    event LeftoverPNK(address indexed _account, uint256 _amount);

    /// @dev Emitted when leftover PNK is withdrawn.
    /// @param _account The account of the juror withdrawing PNK.
    /// @param _amount The amount of PNK withdrawn.
    event LeftoverPNKWithdrawn(address indexed _account, uint256 _amount);

    // ************************************* //
    // *            Constructor            * //
    // ************************************* //

    function __SortitionModuleBase_initialize(
        address _governor,
        KlerosCore _core,
        uint256 _minStakingTime,
        uint256 _maxDrawingTime,
        IRNG _rng
    ) internal onlyInitializing {
        governor = _governor;
        core = _core;
        minStakingTime = _minStakingTime;
        maxDrawingTime = _maxDrawingTime;
        lastPhaseChange = block.timestamp;
        rng = _rng;
        delayedStakeReadIndex = 1;
    }

    // ************************************* //
    // *        Function Modifiers         * //
    // ************************************* //

    modifier onlyByGovernor() {
        if (governor != msg.sender) revert GovernorOnly();
        _;
    }

    modifier onlyByCore() {
        if (address(core) != msg.sender) revert KlerosCoreOnly();
        _;
    }

    // ************************************* //
    // *             Governance            * //
    // ************************************* //

    /// @dev Changes the governor of the contract.
    /// @param _governor The new governor.
    function changeGovernor(address _governor) external onlyByGovernor {
        governor = _governor;
    }

    /// @dev Changes the `minStakingTime` storage variable.
    /// @param _minStakingTime The new value for the `minStakingTime` storage variable.
    function changeMinStakingTime(uint256 _minStakingTime) external onlyByGovernor {
        minStakingTime = _minStakingTime;
    }

    /// @dev Changes the `maxDrawingTime` storage variable.
    /// @param _maxDrawingTime The new value for the `maxDrawingTime` storage variable.
    function changeMaxDrawingTime(uint256 _maxDrawingTime) external onlyByGovernor {
        maxDrawingTime = _maxDrawingTime;
    }

    /// @dev Changes the `rng` storage variable.
    /// @param _rng The new random number generator.
    function changeRandomNumberGenerator(IRNG _rng) external onlyByGovernor {
        rng = _rng;
        if (phase == Phase.generating) {
            rng.requestRandomness();
        }
    }

    // ************************************* //
    // *         State Modifiers           * //
    // ************************************* //

    function passPhase() external {
        if (phase == Phase.staking) {
<<<<<<< HEAD
            require(
                block.timestamp - lastPhaseChange >= minStakingTime,
                "The minimum staking time has not passed yet."
            );
            require(disputesWithoutJurors > 0, "There are no disputes that need jurors.");
            rng.requestRandomness();
            phase = Phase.generating;
        } else if (phase == Phase.generating) {
            randomNumber = rng.receiveRandomness();
            require(randomNumber != 0, "Random number is not ready yet");
=======
            if (block.timestamp - lastPhaseChange < minStakingTime) revert MinStakingTimeNotPassed();
            if (disputesWithoutJurors == 0) revert NoDisputesThatNeedJurors();
            rng.requestRandomness(block.number + rngLookahead);
            randomNumberRequestBlock = block.number;
            phase = Phase.generating;
        } else if (phase == Phase.generating) {
            randomNumber = rng.receiveRandomness(randomNumberRequestBlock + rngLookahead);
            if (randomNumber == 0) revert RandomNumberNotReady();
>>>>>>> 5353ccf3
            phase = Phase.drawing;
        } else if (phase == Phase.drawing) {
            if (disputesWithoutJurors > 0 && block.timestamp - lastPhaseChange < maxDrawingTime) {
                revert DisputesWithoutJurorsAndMaxDrawingTimeNotPassed();
            }
            phase = Phase.staking;
        }

        lastPhaseChange = block.timestamp;
        emit NewPhase(phase);
    }

    /// @dev Create a sortition sum tree at the specified key.
    /// @param _key The key of the new tree.
    /// @param _extraData Extra data that contains the number of children each node in the tree should have.
    function createTree(bytes32 _key, bytes memory _extraData) external override onlyByCore {
        SortitionSumTree storage tree = sortitionSumTrees[_key];
        uint256 K = _extraDataToTreeK(_extraData);
        if (tree.K != 0) revert TreeAlreadyExists();
        if (K <= 1) revert KMustBeGreaterThanOne();
        tree.K = K;
        tree.nodes.push(0);
    }

    /// @dev Executes the next delayed stakes.
    /// @param _iterations The number of delayed stakes to execute.
    function executeDelayedStakes(uint256 _iterations) external {
        if (phase != Phase.staking) revert NotStakingPhase();
        if (delayedStakeWriteIndex < delayedStakeReadIndex) revert NoDelayedStakeToExecute();

        uint256 actualIterations = (delayedStakeReadIndex + _iterations) - 1 > delayedStakeWriteIndex
            ? (delayedStakeWriteIndex - delayedStakeReadIndex) + 1
            : _iterations;
        uint256 newDelayedStakeReadIndex = delayedStakeReadIndex + actualIterations;

        for (uint256 i = delayedStakeReadIndex; i < newDelayedStakeReadIndex; i++) {
            DelayedStake storage delayedStake = delayedStakes[i];
            core.setStakeBySortitionModule(delayedStake.account, delayedStake.courtID, delayedStake.stake);
            delete delayedStakes[i];
        }
        delayedStakeReadIndex = newDelayedStakeReadIndex;
    }

    function createDisputeHook(uint256 /*_disputeID*/, uint256 /*_roundID*/) external override onlyByCore {
        disputesWithoutJurors++;
    }

    function postDrawHook(uint256 /*_disputeID*/, uint256 /*_roundID*/) external override onlyByCore {
        disputesWithoutJurors--;
    }

    /// @dev Saves the random number to use it in sortition. Not used by this contract because the storing of the number is inlined in passPhase().
    /// @param _randomNumber Random number returned by RNG contract.
    function notifyRandomNumber(uint256 _randomNumber) public override {}

    /// @dev Validate the specified juror's new stake for a court.
    /// Note: no state changes should be made when returning stakingResult != Successful, otherwise delayed stakes might break invariants.
    /// @param _account The address of the juror.
    /// @param _courtID The ID of the court.
    /// @param _newStake The new stake.
    /// @return pnkDeposit The amount of PNK to be deposited.
    /// @return pnkWithdrawal The amount of PNK to be withdrawn.
    /// @return stakingResult The result of the staking operation.
    function validateStake(
        address _account,
        uint96 _courtID,
        uint256 _newStake
    ) external override onlyByCore returns (uint256 pnkDeposit, uint256 pnkWithdrawal, StakingResult stakingResult) {
        (pnkDeposit, pnkWithdrawal, stakingResult) = _validateStake(_account, _courtID, _newStake);
    }

    function _validateStake(
        address _account,
        uint96 _courtID,
        uint256 _newStake
    ) internal virtual returns (uint256 pnkDeposit, uint256 pnkWithdrawal, StakingResult stakingResult) {
        Juror storage juror = jurors[_account];
        uint256 currentStake = stakeOf(_account, _courtID);

        uint256 nbCourts = juror.courtIDs.length;
        if (currentStake == 0 && nbCourts >= MAX_STAKE_PATHS) {
            return (0, 0, StakingResult.CannotStakeInMoreCourts); // Prevent staking beyond MAX_STAKE_PATHS but unstaking is always allowed.
        }

        if (currentStake == 0 && _newStake == 0) {
            return (0, 0, StakingResult.CannotStakeZeroWhenNoStake); // Forbid staking 0 amount when current stake is 0 to avoid flaky behaviour.
        }

        if (phase != Phase.staking) {
            // Store the stake change as delayed, to be applied when the phase switches back to Staking.
            DelayedStake storage delayedStake = delayedStakes[++delayedStakeWriteIndex];
            delayedStake.account = _account;
            delayedStake.courtID = _courtID;
            delayedStake.stake = _newStake;
            emit StakeDelayed(_account, _courtID, _newStake);
            return (pnkDeposit, pnkWithdrawal, StakingResult.Delayed);
        }

        // Current phase is Staking: set stakes.
        if (_newStake >= currentStake) {
            pnkDeposit = _newStake - currentStake;
        } else {
            pnkWithdrawal = currentStake - _newStake;
            // Ensure locked tokens remain in the contract. They can only be released during Execution.
            uint256 possibleWithdrawal = juror.stakedPnk > juror.lockedPnk ? juror.stakedPnk - juror.lockedPnk : 0;
            if (pnkWithdrawal > possibleWithdrawal) {
                pnkWithdrawal = possibleWithdrawal;
            }
        }
        return (pnkDeposit, pnkWithdrawal, StakingResult.Successful);
    }

    /// @dev Update the state of the stakes, called by KC at the end of setStake flow.
    /// `O(n + p * log_k(j))` where
    /// `n` is the number of courts the juror has staked in,
    /// `p` is the depth of the court tree,
    /// `k` is the minimum number of children per node of one of these courts' sortition sum tree,
    /// and `j` is the maximum number of jurors that ever staked in one of these courts simultaneously.
    /// @param _account The address of the juror.
    /// @param _courtID The ID of the court.
    /// @param _pnkDeposit The amount of PNK to be deposited.
    /// @param _pnkWithdrawal The amount of PNK to be withdrawn.
    /// @param _newStake The new stake.
    function setStake(
        address _account,
        uint96 _courtID,
        uint256 _pnkDeposit,
        uint256 _pnkWithdrawal,
        uint256 _newStake
    ) external override onlyByCore {
        _setStake(_account, _courtID, _pnkDeposit, _pnkWithdrawal, _newStake);
    }

    function _setStake(
        address _account,
        uint96 _courtID,
        uint256 _pnkDeposit,
        uint256 _pnkWithdrawal,
        uint256 _newStake
    ) internal virtual {
        Juror storage juror = jurors[_account];
        if (_pnkDeposit > 0) {
            uint256 currentStake = stakeOf(_account, _courtID);
            if (currentStake == 0) {
                juror.courtIDs.push(_courtID);
            }
            // Increase juror's balance by deposited amount.
            juror.stakedPnk += _pnkDeposit;
        } else {
            juror.stakedPnk -= _pnkWithdrawal;
            if (_newStake == 0) {
                // Cleanup
                for (uint256 i = juror.courtIDs.length; i > 0; i--) {
                    if (juror.courtIDs[i - 1] == _courtID) {
                        juror.courtIDs[i - 1] = juror.courtIDs[juror.courtIDs.length - 1];
                        juror.courtIDs.pop();
                        break;
                    }
                }
            }
        }

        // Update the sortition sum tree.
        bytes32 stakePathID = _accountAndCourtIDToStakePathID(_account, _courtID);
        bool finished = false;
        uint96 currenCourtID = _courtID;
        while (!finished) {
            // Tokens are also implicitly staked in parent courts through sortition module to increase the chance of being drawn.
            _set(bytes32(uint256(currenCourtID)), _newStake, stakePathID);
            if (currenCourtID == GENERAL_COURT) {
                finished = true;
            } else {
                (currenCourtID, , , , , , ) = core.courts(currenCourtID); // Get the parent court.
            }
        }
        emit StakeSet(_account, _courtID, _newStake, juror.stakedPnk);
    }

    function lockStake(address _account, uint256 _relativeAmount) external override onlyByCore {
        jurors[_account].lockedPnk += _relativeAmount;
        emit StakeLocked(_account, _relativeAmount, false);
    }

    function unlockStake(address _account, uint256 _relativeAmount) external override onlyByCore {
        Juror storage juror = jurors[_account];
        juror.lockedPnk -= _relativeAmount;
        emit StakeLocked(_account, _relativeAmount, true);

        uint256 amount = getJurorLeftoverPNK(_account);
        if (amount > 0) {
            emit LeftoverPNK(_account, amount);
        }
    }

    function penalizeStake(
        address _account,
        uint256 _relativeAmount
    ) external override onlyByCore returns (uint256 pnkBalance, uint256 availablePenalty) {
        Juror storage juror = jurors[_account];
        uint256 stakedPnk = juror.stakedPnk;

        if (stakedPnk >= _relativeAmount) {
            availablePenalty = _relativeAmount;
            juror.stakedPnk -= _relativeAmount;
        } else {
            availablePenalty = stakedPnk;
            juror.stakedPnk = 0;
        }

        pnkBalance = juror.stakedPnk;
        return (pnkBalance, availablePenalty);
    }

    /// @dev Unstakes the inactive juror from all courts.
    /// `O(n * (p * log_k(j)) )` where
    /// `n` is the number of courts the juror has staked in,
    /// `p` is the depth of the court tree,
    /// `k` is the minimum number of children per node of one of these courts' sortition sum tree,
    /// and `j` is the maximum number of jurors that ever staked in one of these courts simultaneously.
    /// @param _account The juror to unstake.
    function setJurorInactive(address _account) external override onlyByCore {
        uint96[] memory courtIDs = getJurorCourtIDs(_account);
        for (uint256 j = courtIDs.length; j > 0; j--) {
            core.setStakeBySortitionModule(_account, courtIDs[j - 1], 0);
        }
    }

    /// @dev Gives back the locked PNKs in case the juror fully unstaked earlier.
    /// Note that since locked and staked PNK are async it is possible for the juror to have positive staked PNK balance
    /// while having 0 stake in courts and 0 locked tokens (eg. when the juror fully unstaked during dispute and later got his tokens unlocked).
    /// In this case the juror can use this function to withdraw the leftover tokens.
    /// Also note that if the juror has some leftover PNK while not fully unstaked he'll have to manually unstake from all courts to trigger this function.
    /// @param _account The juror whose PNK to withdraw.
    function withdrawLeftoverPNK(address _account) external override {
        // Can withdraw the leftover PNK if fully unstaked, has no tokens locked and has positive balance.
        // This withdrawal can't be triggered by calling setStake() in KlerosCore because current stake is technically 0, thus it is done via separate function.
        uint256 amount = getJurorLeftoverPNK(_account);
        if (amount == 0) revert NotEligibleForWithdrawal();
        jurors[_account].stakedPnk = 0;
        core.transferBySortitionModule(_account, amount);
        emit LeftoverPNKWithdrawn(_account, amount);
    }

    // ************************************* //
    // *           Public Views            * //
    // ************************************* //

    /// @dev Draw an ID from a tree using a number.
    /// Note that this function reverts if the sum of all values in the tree is 0.
    /// @param _key The key of the tree.
    /// @param _coreDisputeID Index of the dispute in Kleros Core.
    /// @param _nonce Nonce to hash with random number.
    /// @return drawnAddress The drawn address.
    /// `O(k * log_k(n))` where
    /// `k` is the maximum number of children per node in the tree,
    ///  and `n` is the maximum number of nodes ever appended.
    function draw(
        bytes32 _key,
        uint256 _coreDisputeID,
        uint256 _nonce
    ) public view override returns (address drawnAddress) {
        if (phase != Phase.drawing) revert NotDrawingPhase();
        SortitionSumTree storage tree = sortitionSumTrees[_key];

        if (tree.nodes[0] == 0) {
            return address(0); // No jurors staked.
        }

        uint256 currentDrawnNumber = uint256(keccak256(abi.encodePacked(randomNumber, _coreDisputeID, _nonce))) %
            tree.nodes[0];

        // While it still has children
        uint256 treeIndex = 0;
        while ((tree.K * treeIndex) + 1 < tree.nodes.length) {
            for (uint256 i = 1; i <= tree.K; i++) {
                // Loop over children.
                uint256 nodeIndex = (tree.K * treeIndex) + i;
                uint256 nodeValue = tree.nodes[nodeIndex];

                if (currentDrawnNumber >= nodeValue) {
                    // Go to the next child.
                    currentDrawnNumber -= nodeValue;
                } else {
                    // Pick this child.
                    treeIndex = nodeIndex;
                    break;
                }
            }
        }
        drawnAddress = _stakePathIDToAccount(tree.nodeIndexesToIDs[treeIndex]);
    }

    /// @dev Get the stake of a juror in a court.
    /// @param _juror The address of the juror.
    /// @param _courtID The ID of the court.
    /// @return value The stake of the juror in the court.
    function stakeOf(address _juror, uint96 _courtID) public view returns (uint256) {
        bytes32 stakePathID = _accountAndCourtIDToStakePathID(_juror, _courtID);
        return stakeOf(bytes32(uint256(_courtID)), stakePathID);
    }

    /// @dev Get the stake of a juror in a court.
    /// @param _key The key of the tree, corresponding to a court.
    /// @param _ID The stake path ID, corresponding to a juror.
    /// @return The stake of the juror in the court.
    function stakeOf(bytes32 _key, bytes32 _ID) public view returns (uint256) {
        SortitionSumTree storage tree = sortitionSumTrees[_key];
        uint treeIndex = tree.IDsToNodeIndexes[_ID];
        if (treeIndex == 0) {
            return 0;
        }
        return tree.nodes[treeIndex];
    }

    function getJurorBalance(
        address _juror,
        uint96 _courtID
    )
        external
        view
        override
        returns (uint256 totalStaked, uint256 totalLocked, uint256 stakedInCourt, uint256 nbCourts)
    {
        Juror storage juror = jurors[_juror];
        totalStaked = juror.stakedPnk;
        totalLocked = juror.lockedPnk;
        stakedInCourt = stakeOf(_juror, _courtID);
        nbCourts = juror.courtIDs.length;
    }

    /// @dev Gets the court identifiers where a specific `_juror` has staked.
    /// @param _juror The address of the juror.
    function getJurorCourtIDs(address _juror) public view override returns (uint96[] memory) {
        return jurors[_juror].courtIDs;
    }

    function isJurorStaked(address _juror) external view override returns (bool) {
        return jurors[_juror].stakedPnk > 0;
    }

    function getJurorLeftoverPNK(address _juror) public view override returns (uint256) {
        Juror storage juror = jurors[_juror];
        if (juror.courtIDs.length == 0 && juror.lockedPnk == 0) {
            return juror.stakedPnk;
        } else {
            return 0;
        }
    }

    // ************************************* //
    // *            Internal               * //
    // ************************************* //

    /// @dev Update all the parents of a node.
    /// @param _key The key of the tree to update.
    /// @param _treeIndex The index of the node to start from.
    /// @param _plusOrMinus Whether to add (true) or substract (false).
    /// @param _value The value to add or substract.
    /// `O(log_k(n))` where
    /// `k` is the maximum number of children per node in the tree,
    ///  and `n` is the maximum number of nodes ever appended.
    function _updateParents(bytes32 _key, uint256 _treeIndex, bool _plusOrMinus, uint256 _value) private {
        SortitionSumTree storage tree = sortitionSumTrees[_key];

        uint256 parentIndex = _treeIndex;
        while (parentIndex != 0) {
            parentIndex = (parentIndex - 1) / tree.K;
            tree.nodes[parentIndex] = _plusOrMinus
                ? tree.nodes[parentIndex] + _value
                : tree.nodes[parentIndex] - _value;
        }
    }

    /// @dev Retrieves a juror's address from the stake path ID.
    /// @param _stakePathID The stake path ID to unpack.
    /// @return account The account.
    function _stakePathIDToAccount(bytes32 _stakePathID) internal pure returns (address account) {
        assembly {
            // solium-disable-line security/no-inline-assembly
            let ptr := mload(0x40)
            for {
                let i := 0x00
            } lt(i, 0x14) {
                i := add(i, 0x01)
            } {
                mstore8(add(add(ptr, 0x0c), i), byte(i, _stakePathID))
            }
            account := mload(ptr)
        }
    }

    function _extraDataToTreeK(bytes memory _extraData) internal pure returns (uint256 K) {
        if (_extraData.length >= 32) {
            assembly {
                // solium-disable-line security/no-inline-assembly
                K := mload(add(_extraData, 0x20))
            }
        } else {
            K = DEFAULT_K;
        }
    }

    /// @dev Set a value in a tree.
    /// @param _key The key of the tree.
    /// @param _value The new value.
    /// @param _ID The ID of the value.
    /// `O(log_k(n))` where
    /// `k` is the maximum number of children per node in the tree,
    ///  and `n` is the maximum number of nodes ever appended.
    function _set(bytes32 _key, uint256 _value, bytes32 _ID) internal {
        SortitionSumTree storage tree = sortitionSumTrees[_key];
        uint256 treeIndex = tree.IDsToNodeIndexes[_ID];

        if (treeIndex == 0) {
            // No existing node.
            if (_value != 0) {
                // Non zero value.
                // Append.
                // Add node.
                if (tree.stack.length == 0) {
                    // No vacant spots.
                    // Get the index and append the value.
                    treeIndex = tree.nodes.length;
                    tree.nodes.push(_value);

                    // Potentially append a new node and make the parent a sum node.
                    if (treeIndex != 1 && (treeIndex - 1) % tree.K == 0) {
                        // Is first child.
                        uint256 parentIndex = treeIndex / tree.K;
                        bytes32 parentID = tree.nodeIndexesToIDs[parentIndex];
                        uint256 newIndex = treeIndex + 1;
                        tree.nodes.push(tree.nodes[parentIndex]);
                        delete tree.nodeIndexesToIDs[parentIndex];
                        tree.IDsToNodeIndexes[parentID] = newIndex;
                        tree.nodeIndexesToIDs[newIndex] = parentID;
                    }
                } else {
                    // Some vacant spot.
                    // Pop the stack and append the value.
                    treeIndex = tree.stack[tree.stack.length - 1];
                    tree.stack.pop();
                    tree.nodes[treeIndex] = _value;
                }

                // Add label.
                tree.IDsToNodeIndexes[_ID] = treeIndex;
                tree.nodeIndexesToIDs[treeIndex] = _ID;

                _updateParents(_key, treeIndex, true, _value);
            }
        } else {
            // Existing node.
            if (_value == 0) {
                // Zero value.
                // Remove.
                // Remember value and set to 0.
                uint256 value = tree.nodes[treeIndex];
                tree.nodes[treeIndex] = 0;

                // Push to stack.
                tree.stack.push(treeIndex);

                // Clear label.
                delete tree.IDsToNodeIndexes[_ID];
                delete tree.nodeIndexesToIDs[treeIndex];

                _updateParents(_key, treeIndex, false, value);
            } else if (_value != tree.nodes[treeIndex]) {
                // New, non zero value.
                // Set.
                bool plusOrMinus = tree.nodes[treeIndex] <= _value;
                uint256 plusOrMinusValue = plusOrMinus
                    ? _value - tree.nodes[treeIndex]
                    : tree.nodes[treeIndex] - _value;
                tree.nodes[treeIndex] = _value;

                _updateParents(_key, treeIndex, plusOrMinus, plusOrMinusValue);
            }
        }
    }

    /// @dev Packs an account and a court ID into a stake path ID.
    /// @param _account The address of the juror to pack.
    /// @param _courtID The court ID to pack.
    /// @return stakePathID The stake path ID.
    function _accountAndCourtIDToStakePathID(
        address _account,
        uint96 _courtID
    ) internal pure returns (bytes32 stakePathID) {
        assembly {
            // solium-disable-line security/no-inline-assembly
            let ptr := mload(0x40)
            for {
                let i := 0x00
            } lt(i, 0x14) {
                i := add(i, 0x01)
            } {
                mstore8(add(ptr, i), byte(add(0x0c, i), _account))
            }
            for {
                let i := 0x14
            } lt(i, 0x20) {
                i := add(i, 0x01)
            } {
                mstore8(add(ptr, i), byte(i, _courtID))
            }
            stakePathID := mload(ptr)
        }
    }

    // ************************************* //
    // *              Errors               * //
    // ************************************* //

    error GovernorOnly();
    error KlerosCoreOnly();
    error MinStakingTimeNotPassed();
    error NoDisputesThatNeedJurors();
    error RandomNumberNotReady();
    error DisputesWithoutJurorsAndMaxDrawingTimeNotPassed();
    error TreeAlreadyExists();
    error KMustBeGreaterThanOne();
    error NotStakingPhase();
    error NoDelayedStakeToExecute();
    error NotEligibleForWithdrawal();
    error NotDrawingPhase();
}<|MERGE_RESOLUTION|>--- conflicted
+++ resolved
@@ -166,27 +166,13 @@
 
     function passPhase() external {
         if (phase == Phase.staking) {
-<<<<<<< HEAD
-            require(
-                block.timestamp - lastPhaseChange >= minStakingTime,
-                "The minimum staking time has not passed yet."
-            );
-            require(disputesWithoutJurors > 0, "There are no disputes that need jurors.");
+            if (block.timestamp - lastPhaseChange < minStakingTime) revert MinStakingTimeNotPassed();
+            if (disputesWithoutJurors == 0) revert NoDisputesThatNeedJurors();
             rng.requestRandomness();
             phase = Phase.generating;
         } else if (phase == Phase.generating) {
             randomNumber = rng.receiveRandomness();
-            require(randomNumber != 0, "Random number is not ready yet");
-=======
-            if (block.timestamp - lastPhaseChange < minStakingTime) revert MinStakingTimeNotPassed();
-            if (disputesWithoutJurors == 0) revert NoDisputesThatNeedJurors();
-            rng.requestRandomness(block.number + rngLookahead);
-            randomNumberRequestBlock = block.number;
-            phase = Phase.generating;
-        } else if (phase == Phase.generating) {
-            randomNumber = rng.receiveRandomness(randomNumberRequestBlock + rngLookahead);
             if (randomNumber == 0) revert RandomNumberNotReady();
->>>>>>> 5353ccf3
             phase = Phase.drawing;
         } else if (phase == Phase.drawing) {
             if (disputesWithoutJurors > 0 && block.timestamp - lastPhaseChange < maxDrawingTime) {
