--- conflicted
+++ resolved
@@ -313,7 +313,6 @@
     /// and `j` is the maximum number of jurors that ever staked in one of these courts simultaneously.
     /// @param _account The address of the juror.
     /// @param _courtID The ID of the court.
-<<<<<<< HEAD
     /// @param _penalty The amount of PNK to be deducted.
     /// @return pnkBalance The updated total PNK balance of the juror, including the penalty.
     /// @return newCourtStake The updated stake of the juror in the court.
@@ -340,7 +339,16 @@
         _setStake(_account, _courtID, 0, availablePenalty, newStake);
         pnkBalance = juror.stakedPnk; // updated by _setStake()
         newCourtStake = stakeOf(_account, _courtID); // updated by _setStake()
-=======
+    }
+
+    /// @dev Update the state of the stakes with a PNK reward deposit, called by KC during rewards execution.
+    /// `O(n + p * log_k(j))` where
+    /// `n` is the number of courts the juror has staked in,
+    /// `p` is the depth of the court tree,
+    /// `k` is the minimum number of children per node of one of these courts' sortition sum tree,
+    /// and `j` is the maximum number of jurors that ever staked in one of these courts simultaneously.
+    /// @param _account The address of the juror.
+    /// @param _courtID The ID of the court.
     /// @param _reward The amount of PNK to be deposited as a reward.
     function setStakeReward(
         address _account,
@@ -355,7 +363,6 @@
         uint256 newStake = currentStake + _reward;
         _setStake(_account, _courtID, _reward, 0, newStake);
         return true;
->>>>>>> f7348731
     }
 
     function _setStake(
