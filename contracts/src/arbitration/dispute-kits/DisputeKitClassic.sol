--- conflicted
+++ resolved
@@ -36,13 +36,10 @@
     struct Dispute {
         Round[] rounds; // Rounds of the dispute. 0 is the default round, and [1, ..n] are the appeal rounds.
         uint256 numberOfChoices; // The number of choices jurors have when voting. This does not include choice `0` which is reserved for "refuse to arbitrate".
-<<<<<<< HEAD
-        uint256 nbVotes; // Maximal number of votes this dispute can get.
-=======
         bool jumped; // True if dispute jumped to a parent dispute kit and won't be handled by this DK anymore.
         mapping(uint256 => uint256) coreRoundIDToLocal; // Maps id of the round in the core contract to the index of the round of related local dispute.
         bytes extraData; // Extradata for the dispute.
->>>>>>> b70f8b2c
+        uint256 nbVotes; // Maximal number of votes this dispute can get.
     }
 
     struct Round {
@@ -75,13 +72,11 @@
     uint256 public constant LOSER_APPEAL_PERIOD_MULTIPLIER = 5000; // Multiplier of the appeal period for the choice that wasn't voted for in the previous round, in basis points. Default is 1/2 of original appeal period.
     uint256 public constant ONE_BASIS_POINT = 10000; // One basis point, for scaling.
 
-    RNG public rng; // The random number generator.
+    RNG public rng; // The random number generator
     uint256 public RNBlock; // The block number when the random number was requested.
     uint256 public RN; // The current random number.
-
     Phase public phase; // Current phase of this dispute kit.
     uint256 public disputesWithoutJurors; // The number of disputes that have not finished drawing jurors.
-
     Dispute[] public disputes; // Array of the locally created disputes.
     mapping(uint256 => uint256) public coreDisputeIDToLocal; // Maps the dispute ID in Kleros Core to the local dispute ID.
 
@@ -144,7 +139,7 @@
     /** @dev Changes the `core` storage variable.
      *  @param _core The new value for the `core` storage variable.
      */
-    function changeCore(address payable _core) external onlyByGovernor {
+    function changeCore(address _core) external onlyByGovernor {
         core = KlerosCore(_core);
     }
 
@@ -176,19 +171,16 @@
         uint256 localDisputeID = disputes.length;
         Dispute storage dispute = disputes.push();
         dispute.numberOfChoices = _numberOfChoices;
-<<<<<<< HEAD
+        dispute.extraData = _extraData;
         dispute.nbVotes = _nbVotes;
-=======
-        dispute.extraData = _extraData;
+
         // New round in the Core should be created before the dispute creation in DK.
         dispute.coreRoundIDToLocal[core.getNumberOfRounds(_coreDisputeID) - 1] = dispute.rounds.length;
->>>>>>> b70f8b2c
 
         Round storage round = dispute.rounds.push();
         round.tied = true;
 
-<<<<<<< HEAD
-        coreDisputeIDToLocal[_disputeID] = localDisputeID;
+        coreDisputeIDToLocal[_coreDisputeID] = localDisputeID;
         disputesWithoutJurors++;
     }
 
@@ -198,7 +190,7 @@
         require(core.allowSwitchPhase(), "Switching is not allowed");
         if (phase == Phase.resolving) {
             require(disputesWithoutJurors > 0, "There are no disputes that need jurors.");
-            require(block.number >= core.getFreezeBlock() + 20);
+            require(block.number >= core.getFreezeBlock() + 20, "Too soon: L1 finality required");
             // TODO: RNG process is currently unfinished.
             RNBlock = block.number;
             rng.requestRN(block.number);
@@ -212,9 +204,6 @@
             revert("Already in the last phase");
         }
         emit NewPhaseDisputeKit(phase);
-=======
-        coreDisputeIDToLocal[_coreDisputeID] = localDisputeID;
->>>>>>> b70f8b2c
     }
 
     /** @dev Draws the juror from the sortition tree. The drawn address is picked up by Kleros Core.
@@ -222,11 +211,6 @@
      *  @param _coreDisputeID The ID of the dispute in Kleros Core.
      *  @return drawnAddress The drawn address.
      */
-<<<<<<< HEAD
-    function draw(uint256 _disputeID) external override onlyByCore returns (address drawnAddress) {
-        require(phase == Phase.drawing, "Should be in drawing phase");
-        bytes32 key = bytes32(core.getSubcourtID(_disputeID)); // Get the ID of the tree.
-=======
     function draw(uint256 _coreDisputeID)
         external
         override
@@ -234,8 +218,8 @@
         notJumped(_coreDisputeID)
         returns (address drawnAddress)
     {
+        require(phase == Phase.drawing, "Should be in drawing phase");
         bytes32 key = bytes32(core.getSubcourtID(_coreDisputeID)); // Get the ID of the tree.
->>>>>>> b70f8b2c
         uint256 drawnNumber = getRandomNumber();
 
         (uint256 K, , uint256[] memory nodes) = core.getSortitionSumTree(key);
@@ -268,7 +252,7 @@
         bytes32 ID = core.getSortitionSumTreeID(key, treeIndex);
         drawnAddress = stakePathIDToAccount(ID);
 
-        if (postDrawCheck(_disputeID, drawnAddress)) {
+        if (postDrawCheck(_coreDisputeID, drawnAddress)) {
             round.votes.push(Vote({account: drawnAddress, commit: bytes32(0), choice: 0, voted: false}));
             if (round.votes.length == dispute.nbVotes) {
                 disputesWithoutJurors--;
@@ -413,13 +397,6 @@
             // At least two sides are fully funded.
             round.feeRewards = round.feeRewards - appealCost;
 
-<<<<<<< HEAD
-            Round storage newRound = dispute.rounds.push();
-            newRound.tied = true;
-            disputesWithoutJurors++;
-            core.appeal{value: appealCost}(_disputeID);
-            dispute.nbVotes = core.getNumberOfVotes(_disputeID);
-=======
             // Don't create a new round in case of a jump, and remove local dispute from the flow.
             if (core.isDisputeKitJumping(_coreDisputeID)) {
                 dispute.jumped = true;
@@ -429,9 +406,10 @@
 
                 Round storage newRound = dispute.rounds.push();
                 newRound.tied = true;
+                disputesWithoutJurors++;
             }
             core.appeal{value: appealCost}(_coreDisputeID, dispute.numberOfChoices, dispute.extraData);
->>>>>>> b70f8b2c
+            dispute.nbVotes = core.getNumberOfVotes(_coreDisputeID);
         }
 
         if (msg.value > contribution) payable(msg.sender).send(msg.value - contribution);
@@ -654,9 +632,12 @@
     // *            Internal               * //
     // ************************************* //
 
-    function postDrawCheck(uint256 _disputeID, address _juror) internal view override returns (bool) {
-        uint256 subcourtID = core.getSubcourtID(_disputeID);
-        (uint256 lockedAmountPerJuror, , , , ) = core.getRoundInfo(_disputeID, core.getNumberOfRounds(_disputeID) - 1);
+    function postDrawCheck(uint256 _coreDisputeID, address _juror) internal view override returns (bool) {
+        uint256 subcourtID = core.getSubcourtID(_coreDisputeID);
+        (uint256 lockedAmountPerJuror, , , , , ) = core.getRoundInfo(
+            _coreDisputeID,
+            core.getNumberOfRounds(_coreDisputeID) - 1
+        );
         (uint256 stakedTokens, uint256 lockedTokens) = core.getJurorBalance(_juror, uint96(subcourtID));
         return stakedTokens >= lockedTokens + lockedAmountPerJuror;
     }
@@ -665,7 +646,7 @@
      *  @return rn A random number.
      */
     function getRandomNumber() internal returns (uint256) {
-        return rng.getUncorrelatedRN(RNBlock);
+        return rng.getUncorrelatedRN(block.number);
     }
 
     /** @dev Retrieves a juror's address from the stake path ID.
