// SPDX-License-Identifier: MIT

pragma solidity 0.8.24;

import {DisputeKitClassicBase, KlerosCore} from "./DisputeKitClassicBase.sol";

/// @title DisputeKitClassic
/// Dispute kit implementation of the Kleros v1 features including:
/// - a drawing system: proportional to staked PNK,
/// - a vote aggregation system: plurality,
/// - an incentive system: equal split between coherent votes,
/// - an appeal system: fund 2 choices only, vote on any choice.
contract DisputeKitClassic is DisputeKitClassicBase {
<<<<<<< HEAD
    string public constant override version = "0.9.2";
=======
    string public constant override version = "0.9.3";
>>>>>>> fb2da0bf

    // ************************************* //
    // *            Constructor            * //
    // ************************************* //

    /// @custom:oz-upgrades-unsafe-allow constructor
    constructor() {
        _disableInitializers();
    }

    /// @dev Initializer.
    /// @param _governor The governor's address.
    /// @param _core The KlerosCore arbitrator.
    function initialize(address _governor, KlerosCore _core) external reinitializer(1) {
        __DisputeKitClassicBase_initialize(_governor, _core);
    }

<<<<<<< HEAD
    function initialize4() external reinitializer(4) {
=======
    function initialize5() external reinitializer(5) {
>>>>>>> fb2da0bf
        // NOP
    }

    // ************************ //
    // *      Governance      * //
    // ************************ //

    /// @dev Access Control to perform implementation upgrades (UUPS Proxiable)
    ///      Only the governor can perform upgrades (`onlyByGovernor`)
    function _authorizeUpgrade(address) internal view override onlyByGovernor {
        // NOP
    }
}<|MERGE_RESOLUTION|>--- conflicted
+++ resolved
@@ -11,11 +11,7 @@
 /// - an incentive system: equal split between coherent votes,
 /// - an appeal system: fund 2 choices only, vote on any choice.
 contract DisputeKitClassic is DisputeKitClassicBase {
-<<<<<<< HEAD
-    string public constant override version = "0.9.2";
-=======
     string public constant override version = "0.9.3";
->>>>>>> fb2da0bf
 
     // ************************************* //
     // *            Constructor            * //
@@ -33,11 +29,7 @@
         __DisputeKitClassicBase_initialize(_governor, _core);
     }
 
-<<<<<<< HEAD
-    function initialize4() external reinitializer(4) {
-=======
     function initialize5() external reinitializer(5) {
->>>>>>> fb2da0bf
         // NOP
     }
 
