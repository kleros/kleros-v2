--- conflicted
+++ resolved
@@ -18,11 +18,7 @@
 /// - an incentive system: equal split between coherent votes,
 /// - an appeal system: fund 2 choices only, vote on any choice.
 contract DisputeKitSybilResistant is DisputeKitClassicBase {
-<<<<<<< HEAD
-    string public constant override version = "0.9.2";
-=======
     string public constant override version = "0.9.3";
->>>>>>> fb2da0bf
 
     // ************************************* //
     // *             Storage               * //
