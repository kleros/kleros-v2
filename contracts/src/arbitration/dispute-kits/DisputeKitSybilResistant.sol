--- conflicted
+++ resolved
@@ -75,15 +75,7 @@
     uint256 public constant ONE_BASIS_POINT = 10000; // One basis point, for scaling.
 
     IProofOfHumanity public poh; // The Proof of Humanity registry
-<<<<<<< HEAD
-
-=======
-    uint256 public rngRequestedBlock; // The block number requested to the random number.
-    uint256 public rngLookahead; // Minimum block distance between requesting and obtaining a random number.
-    uint256 public randomNumber; // The current random number.
-    Phase public phase; // Current phase of this dispute kit.
-    uint256 public disputesWithoutJurors; // The number of disputes that have not finished drawing jurors.
->>>>>>> a7030646
+
     Dispute[] public disputes; // Array of the locally created disputes.
     mapping(uint256 => uint256) public coreDisputeIDToLocal; // Maps the dispute ID in Kleros Core to the local dispute ID.
 
@@ -91,9 +83,17 @@
     // *              Events               * //
     // ************************************* //
 
-    event DisputeCreation(uint256 indexed _coreDisputeID, uint256 _numberOfChoices, bytes _extraData);
-
-    event CommitCast(uint256 indexed _coreDisputeID, uint256[] _voteIDs, bytes32 _commit);
+    event DisputeCreation(
+        uint256 indexed _coreDisputeID,
+        uint256 _numberOfChoices,
+        bytes _extraData
+    );
+
+    event CommitCast(
+        uint256 indexed _coreDisputeID,
+        uint256[] _voteIDs,
+        bytes32 _commit
+    );
 
     event Contribution(
         uint256 indexed _coreDisputeID,
@@ -111,41 +111,34 @@
         uint256 _amount
     );
 
-    event ChoiceFunded(uint256 indexed _coreDisputeID, uint256 indexed _coreRoundID, uint256 indexed _choice);
+    event ChoiceFunded(
+        uint256 indexed _coreDisputeID,
+        uint256 indexed _coreRoundID,
+        uint256 indexed _choice
+    );
 
     // ************************************* //
     // *              Modifiers            * //
     // ************************************* //
 
     modifier notJumped(uint256 _coreDisputeID) {
-        require(!disputes[coreDisputeIDToLocal[_coreDisputeID]].jumped, "Dispute jumped to a parent DK!");
+        require(
+            !disputes[coreDisputeIDToLocal[_coreDisputeID]].jumped,
+            "Dispute jumped to a parent DK!"
+        );
         _;
     }
 
     /** @dev Constructor.
      *  @param _governor The governor's address.
      *  @param _core The KlerosCore arbitrator.
-<<<<<<< HEAD
-=======
-     *  @param _rng The random number generator.
-     *  @param _rngLookahead Lookahead value for rng.
->>>>>>> a7030646
      *  @param _poh ProofOfHumanity contract.
      */
     constructor(
         address _governor,
         KlerosCore _core,
-<<<<<<< HEAD
         IProofOfHumanity _poh
     ) BaseDisputeKit(_governor, _core) {
-=======
-        RNG _rng,
-        uint256 _rngLookahead,
-        IProofOfHumanity _poh
-    ) BaseDisputeKit(_governor, _core) {
-        rng = _rng;
-        rngLookahead = _rngLookahead;
->>>>>>> a7030646
         poh = _poh;
     }
 
@@ -167,22 +160,6 @@
         core = KlerosCore(_core);
     }
 
-<<<<<<< HEAD
-=======
-    /** @dev Changes the `_rng` storage variable.
-     *  @param _rng The new value for the `RNGenerator` storage variable.
-     *  @param _rngLookahead The new value for the `rngLookahead` storage variable.
-     */
-    function changeRandomNumberGenerator(RNG _rng, uint256 _rngLookahead) external onlyByGovernor {
-        rng = _rng;
-        rngLookahead = _rngLookahead;
-        if (phase == Phase.generating) {
-            rngRequestedBlock = block.number + rngLookahead;
-            rng.requestRandomness(rngRequestedBlock);
-        }
-    }
-
->>>>>>> a7030646
     /** @dev Changes the `poh` storage variable.
      *  @param _poh The new value for the `poh` storage variable.
      */
@@ -213,43 +190,16 @@
         dispute.extraData = _extraData;
 
         // New round in the Core should be created before the dispute creation in DK.
-        dispute.coreRoundIDToLocal[core.getNumberOfRounds(_coreDisputeID) - 1] = dispute.rounds.length;
+        dispute.coreRoundIDToLocal[
+            core.getNumberOfRounds(_coreDisputeID) - 1
+        ] = dispute.rounds.length;
 
         Round storage round = dispute.rounds.push();
         round.nbVotes = _nbVotes;
         round.tied = true;
 
         coreDisputeIDToLocal[_coreDisputeID] = localDisputeID;
-<<<<<<< HEAD
-=======
-        disputesWithoutJurors++;
         emit DisputeCreation(_coreDisputeID, _numberOfChoices, _extraData);
-    }
-
-    /** @dev Passes the phase.
-     */
-    function passPhase() external override {
-        if (core.phase() == KlerosCore.Phase.staking || core.freezingPhaseTimeout()) {
-            require(phase != Phase.resolving, "Already in Resolving phase");
-            phase = Phase.resolving; // Safety net.
-        } else if (core.phase() == KlerosCore.Phase.freezing) {
-            if (phase == Phase.resolving) {
-                require(disputesWithoutJurors > 0, "All the disputes have jurors");
-                rngRequestedBlock = core.freezeBlock() + rngLookahead;
-                rng.requestRandomness(rngRequestedBlock);
-                phase = Phase.generating;
-            } else if (phase == Phase.generating) {
-                randomNumber = rng.receiveRandomness(rngRequestedBlock);
-                require(randomNumber != 0, "Random number is not ready yet");
-                phase = Phase.drawing;
-            } else if (phase == Phase.drawing) {
-                require(disputesWithoutJurors == 0, "Not ready for Resolving phase");
-                phase = Phase.resolving;
-            }
-        }
-        // Should not be reached if the phase is unchanged.
-        emit NewPhaseDisputeKit(phase);
->>>>>>> a7030646
     }
 
     /** @dev Draws the juror from the sortition tree. The drawn address is picked up by Kleros Core.
@@ -257,38 +207,43 @@
      *  @param _coreDisputeID The ID of the dispute in Kleros Core.
      *  @return drawnAddress The drawn address.
      */
-<<<<<<< HEAD
-    function draw(uint256 _coreDisputeID)
+    function draw(
+        uint256 _coreDisputeID
+    )
         external
         override
         onlyByCore
         notJumped(_coreDisputeID)
         returns (address drawnAddress)
     {
-        Dispute storage dispute = disputes[coreDisputeIDToLocal[_coreDisputeID]];
+        Dispute storage dispute = disputes[
+            coreDisputeIDToLocal[_coreDisputeID]
+        ];
         Round storage round = dispute.rounds[dispute.rounds.length - 1];
 
         ISortitionModule sortitionModule = core.sortitionModule();
-        (uint96 subcourtID, , , , ) = core.disputes(_coreDisputeID);
-        bytes32 key = bytes32(uint256(subcourtID)); // Get the ID of the tree.
-=======
-    function draw(
-        uint256 _coreDisputeID
-    ) external override onlyByCore notJumped(_coreDisputeID) returns (address drawnAddress) {
-        require(phase == Phase.drawing, "Should be in drawing phase");
-
-        Dispute storage dispute = disputes[coreDisputeIDToLocal[_coreDisputeID]];
-        Round storage round = dispute.rounds[dispute.rounds.length - 1];
-
         (uint96 courtID, , , , ) = core.disputes(_coreDisputeID);
         bytes32 key = bytes32(uint256(courtID)); // Get the ID of the tree.
->>>>>>> a7030646
 
         // TODO: Handle the situation when no one has staked yet.
-        drawnAddress = sortitionModule.draw(key, _coreDisputeID, round.votes.length);
-
-        if (postDrawCheck(_coreDisputeID, drawnAddress) && !round.alreadyDrawn[drawnAddress]) {
-            round.votes.push(Vote({account: drawnAddress, commit: bytes32(0), choice: 0, voted: false}));
+        drawnAddress = sortitionModule.draw(
+            key,
+            _coreDisputeID,
+            round.votes.length
+        );
+
+        if (
+            postDrawCheck(_coreDisputeID, drawnAddress) &&
+            !round.alreadyDrawn[drawnAddress]
+        ) {
+            round.votes.push(
+                Vote({
+                    account: drawnAddress,
+                    commit: bytes32(0),
+                    choice: 0,
+                    voted: false
+                })
+            );
             round.alreadyDrawn[drawnAddress] = true;
         } else {
             drawnAddress = address(0);
@@ -309,13 +264,21 @@
         bytes32 _commit
     ) external notJumped(_coreDisputeID) {
         (, , KlerosCore.Period period, , ) = core.disputes(_coreDisputeID);
-        require(period == KlerosCore.Period.commit, "The dispute should be in Commit period.");
+        require(
+            period == KlerosCore.Period.commit,
+            "The dispute should be in Commit period."
+        );
         require(_commit != bytes32(0), "Empty commit.");
 
-        Dispute storage dispute = disputes[coreDisputeIDToLocal[_coreDisputeID]];
+        Dispute storage dispute = disputes[
+            coreDisputeIDToLocal[_coreDisputeID]
+        ];
         Round storage round = dispute.rounds[dispute.rounds.length - 1];
         for (uint256 i = 0; i < _voteIDs.length; i++) {
-            require(round.votes[_voteIDs[i]].account == msg.sender, "The caller has to own the vote.");
+            require(
+                round.votes[_voteIDs[i]].account == msg.sender,
+                "The caller has to own the vote."
+            );
             round.votes[_voteIDs[i]].commit = _commit;
         }
         round.totalCommitted += _voteIDs.length;
@@ -339,10 +302,15 @@
         string memory _justification
     ) external notJumped(_coreDisputeID) {
         (, , KlerosCore.Period period, , ) = core.disputes(_coreDisputeID);
-        require(period == KlerosCore.Period.vote, "The dispute should be in Vote period.");
+        require(
+            period == KlerosCore.Period.vote,
+            "The dispute should be in Vote period."
+        );
         require(_voteIDs.length > 0, "No voteID provided");
 
-        Dispute storage dispute = disputes[coreDisputeIDToLocal[_coreDisputeID]];
+        Dispute storage dispute = disputes[
+            coreDisputeIDToLocal[_coreDisputeID]
+        ];
         require(_choice <= dispute.numberOfChoices, "Choice out of bounds");
 
         Round storage round = dispute.rounds[dispute.rounds.length - 1];
@@ -351,10 +319,14 @@
 
         //  Save the votes.
         for (uint256 i = 0; i < _voteIDs.length; i++) {
-            require(round.votes[_voteIDs[i]].account == msg.sender, "The caller has to own the vote.");
+            require(
+                round.votes[_voteIDs[i]].account == msg.sender,
+                "The caller has to own the vote."
+            );
             require(
                 !hiddenVotes ||
-                    round.votes[_voteIDs[i]].commit == keccak256(abi.encodePacked(_choice, _justification, _salt)),
+                    round.votes[_voteIDs[i]].commit ==
+                    keccak256(abi.encodePacked(_choice, _justification, _salt)),
                 "The commit must match the choice in courts with hidden votes."
             );
             require(!round.votes[_voteIDs[i]].voted, "Vote already cast.");
@@ -372,7 +344,9 @@
             if (round.counts[_choice] == round.counts[round.winningChoice]) {
                 // Tie.
                 if (!round.tied) round.tied = true;
-            } else if (round.counts[_choice] > round.counts[round.winningChoice]) {
+            } else if (
+                round.counts[_choice] > round.counts[round.winningChoice]
+            ) {
                 // New winner.
                 round.winningChoice = _choice;
                 round.tied = false;
@@ -386,12 +360,25 @@
      *  @param _coreDisputeID Index of the dispute in Kleros Core.
      *  @param _choice A choice that receives funding.
      */
-    function fundAppeal(uint256 _coreDisputeID, uint256 _choice) external payable notJumped(_coreDisputeID) {
-        Dispute storage dispute = disputes[coreDisputeIDToLocal[_coreDisputeID]];
-        require(_choice <= dispute.numberOfChoices, "There is no such ruling to fund.");
-
-        (uint256 appealPeriodStart, uint256 appealPeriodEnd) = core.appealPeriod(_coreDisputeID);
-        require(block.timestamp >= appealPeriodStart && block.timestamp < appealPeriodEnd, "Appeal period is over.");
+    function fundAppeal(
+        uint256 _coreDisputeID,
+        uint256 _choice
+    ) external payable notJumped(_coreDisputeID) {
+        Dispute storage dispute = disputes[
+            coreDisputeIDToLocal[_coreDisputeID]
+        ];
+        require(
+            _choice <= dispute.numberOfChoices,
+            "There is no such ruling to fund."
+        );
+
+        (uint256 appealPeriodStart, uint256 appealPeriodEnd) = core
+            .appealPeriod(_coreDisputeID);
+        require(
+            block.timestamp >= appealPeriodStart &&
+                block.timestamp < appealPeriodEnd,
+            "Appeal period is over."
+        );
 
         uint256 multiplier;
         (uint256 ruling, , ) = this.currentRuling(_coreDisputeID);
@@ -400,7 +387,9 @@
         } else {
             require(
                 block.timestamp - appealPeriodStart <
-                    ((appealPeriodEnd - appealPeriodStart) * LOSER_APPEAL_PERIOD_MULTIPLIER) / ONE_BASIS_POINT,
+                    ((appealPeriodEnd - appealPeriodStart) *
+                        LOSER_APPEAL_PERIOD_MULTIPLIER) /
+                        ONE_BASIS_POINT,
                 "Appeal period is over for loser"
             );
             multiplier = LOSER_STAKE_MULTIPLIER;
@@ -411,7 +400,9 @@
 
         require(!round.hasPaid[_choice], "Appeal fee is already paid.");
         uint256 appealCost = core.appealCost(_coreDisputeID);
-        uint256 totalCost = appealCost + (appealCost * multiplier) / ONE_BASIS_POINT;
+        uint256 totalCost = appealCost +
+            (appealCost * multiplier) /
+            ONE_BASIS_POINT;
 
         // Take up to the amount necessary to fund the current round at the current costs.
         uint256 contribution;
@@ -419,7 +410,13 @@
             contribution = totalCost - round.paidFees[_choice] > msg.value // Overflows and underflows will be managed on the compiler level.
                 ? msg.value
                 : totalCost - round.paidFees[_choice];
-            emit Contribution(_coreDisputeID, coreRoundID, _choice, msg.sender, contribution);
+            emit Contribution(
+                _coreDisputeID,
+                coreRoundID,
+                _choice,
+                msg.sender,
+                contribution
+            );
         }
 
         round.contributions[msg.sender][_choice] += contribution;
@@ -440,16 +437,23 @@
                 dispute.jumped = true;
             } else {
                 // Don't subtract 1 from length since both round arrays haven't been updated yet.
-                dispute.coreRoundIDToLocal[coreRoundID + 1] = dispute.rounds.length;
+                dispute.coreRoundIDToLocal[coreRoundID + 1] = dispute
+                    .rounds
+                    .length;
 
                 Round storage newRound = dispute.rounds.push();
                 newRound.nbVotes = core.getNumberOfVotes(_coreDisputeID);
                 newRound.tied = true;
             }
-            core.appeal{value: appealCost}(_coreDisputeID, dispute.numberOfChoices, dispute.extraData);
-        }
-
-        if (msg.value > contribution) payable(msg.sender).send(msg.value - contribution);
+            core.appeal{value: appealCost}(
+                _coreDisputeID,
+                dispute.numberOfChoices,
+                dispute.extraData
+            );
+        }
+
+        if (msg.value > contribution)
+            payable(msg.sender).send(msg.value - contribution);
     }
 
     /** @dev Allows those contributors who attempted to fund an appeal round to withdraw any reimbursable fees or rewards after the dispute gets resolved.
@@ -468,8 +472,12 @@
         (, , , bool isRuled, ) = core.disputes(_coreDisputeID);
         require(isRuled, "Dispute should be resolved.");
 
-        Dispute storage dispute = disputes[coreDisputeIDToLocal[_coreDisputeID]];
-        Round storage round = dispute.rounds[dispute.coreRoundIDToLocal[_coreRoundID]];
+        Dispute storage dispute = disputes[
+            coreDisputeIDToLocal[_coreDisputeID]
+        ];
+        Round storage round = dispute.rounds[
+            dispute.coreRoundIDToLocal[_coreRoundID]
+        ];
         (uint256 finalRuling, , ) = core.currentRuling(_coreDisputeID);
 
         if (!round.hasPaid[_choice]) {
@@ -480,20 +488,29 @@
             if (_choice == finalRuling) {
                 // This ruling option is the ultimate winner.
                 amount = round.paidFees[_choice] > 0
-                    ? (round.contributions[_beneficiary][_choice] * round.feeRewards) / round.paidFees[_choice]
+                    ? (round.contributions[_beneficiary][_choice] *
+                        round.feeRewards) / round.paidFees[_choice]
                     : 0;
             } else if (!round.hasPaid[finalRuling]) {
                 // The ultimate winner was not funded in this round. In this case funded ruling option(s) are reimbursed.
                 amount =
-                    (round.contributions[_beneficiary][_choice] * round.feeRewards) /
-                    (round.paidFees[round.fundedChoices[0]] + round.paidFees[round.fundedChoices[1]]);
+                    (round.contributions[_beneficiary][_choice] *
+                        round.feeRewards) /
+                    (round.paidFees[round.fundedChoices[0]] +
+                        round.paidFees[round.fundedChoices[1]]);
             }
         }
         round.contributions[_beneficiary][_choice] = 0;
 
         if (amount != 0) {
             _beneficiary.send(amount); // Deliberate use of send to prevent reverting fallback. It's the user's responsibility to accept ETH.
-            emit Withdrawal(_coreDisputeID, _coreRoundID, _choice, _beneficiary, amount);
+            emit Withdrawal(
+                _coreDisputeID,
+                _coreRoundID,
+                _choice,
+                _beneficiary,
+                amount
+            );
         }
     }
 
@@ -501,7 +518,10 @@
      *  @param _evidenceGroupID Unique identifier of the evidence group the evidence belongs to. It's the submitter responsability to submit the right evidence group ID.
      *  @param _evidence IPFS path to evidence, example: '/ipfs/Qmarwkf7C9RuzDEJNnarT3WZ7kem5bk8DZAzx78acJjMFH/evidence.json'.
      */
-    function submitEvidence(uint256 _evidenceGroupID, string calldata _evidence) external {
+    function submitEvidence(
+        uint256 _evidenceGroupID,
+        string calldata _evidence
+    ) external {
         emit Evidence(_evidenceGroupID, msg.sender, _evidence);
     }
 
@@ -509,8 +529,12 @@
     // *           Public Views            * //
     // ************************************* //
 
-    function getFundedChoices(uint256 _coreDisputeID) public view returns (uint256[] memory fundedChoices) {
-        Dispute storage dispute = disputes[coreDisputeIDToLocal[_coreDisputeID]];
+    function getFundedChoices(
+        uint256 _coreDisputeID
+    ) public view returns (uint256[] memory fundedChoices) {
+        Dispute storage dispute = disputes[
+            coreDisputeIDToLocal[_coreDisputeID]
+        ];
         Round storage lastRound = dispute.rounds[dispute.rounds.length - 1];
         return lastRound.fundedChoices;
     }
@@ -523,8 +547,15 @@
      */
     function currentRuling(
         uint256 _coreDisputeID
-    ) external view override returns (uint256 ruling, bool tied, bool overridden) {
-        Dispute storage dispute = disputes[coreDisputeIDToLocal[_coreDisputeID]];
+    )
+        external
+        view
+        override
+        returns (uint256 ruling, bool tied, bool overridden)
+    {
+        Dispute storage dispute = disputes[
+            coreDisputeIDToLocal[_coreDisputeID]
+        ];
         Round storage round = dispute.rounds[dispute.rounds.length - 1];
         tied = round.tied;
         ruling = tied ? 0 : round.winningChoice;
@@ -552,9 +583,15 @@
         uint256 _voteID
     ) external view override returns (uint256) {
         // In this contract this degree can be either 0 or 1, but in other dispute kits this value can be something in between.
-        Dispute storage dispute = disputes[coreDisputeIDToLocal[_coreDisputeID]];
-        Vote storage vote = dispute.rounds[dispute.coreRoundIDToLocal[_coreRoundID]].votes[_voteID];
-        (uint256 winningChoice, bool tied, ) = core.currentRuling(_coreDisputeID);
+        Dispute storage dispute = disputes[
+            coreDisputeIDToLocal[_coreDisputeID]
+        ];
+        Vote storage vote = dispute
+            .rounds[dispute.coreRoundIDToLocal[_coreRoundID]]
+            .votes[_voteID];
+        (uint256 winningChoice, bool tied, ) = core.currentRuling(
+            _coreDisputeID
+        );
 
         if (vote.voted && (vote.choice == winningChoice || tied)) {
             return ONE_BASIS_POINT;
@@ -568,12 +605,24 @@
      *  @param _coreRoundID The ID of the round in Kleros Core, not in the Dispute Kit.
      *  @return The number of coherent jurors.
      */
-    function getCoherentCount(uint256 _coreDisputeID, uint256 _coreRoundID) external view override returns (uint256) {
-        Dispute storage dispute = disputes[coreDisputeIDToLocal[_coreDisputeID]];
-        Round storage currentRound = dispute.rounds[dispute.coreRoundIDToLocal[_coreRoundID]];
-        (uint256 winningChoice, bool tied, ) = core.currentRuling(_coreDisputeID);
-
-        if (currentRound.totalVoted == 0 || (!tied && currentRound.counts[winningChoice] == 0)) {
+    function getCoherentCount(
+        uint256 _coreDisputeID,
+        uint256 _coreRoundID
+    ) external view override returns (uint256) {
+        Dispute storage dispute = disputes[
+            coreDisputeIDToLocal[_coreDisputeID]
+        ];
+        Round storage currentRound = dispute.rounds[
+            dispute.coreRoundIDToLocal[_coreRoundID]
+        ];
+        (uint256 winningChoice, bool tied, ) = core.currentRuling(
+            _coreDisputeID
+        );
+
+        if (
+            currentRound.totalVoted == 0 ||
+            (!tied && currentRound.counts[winningChoice] == 0)
+        ) {
             return 0;
         } else if (tied) {
             return currentRound.totalVoted;
@@ -586,8 +635,12 @@
      *  @param _coreDisputeID The ID of the dispute in Kleros Core.
      *  @return Whether all of the jurors have cast their commits for the last round.
      */
-    function areCommitsAllCast(uint256 _coreDisputeID) external view override returns (bool) {
-        Dispute storage dispute = disputes[coreDisputeIDToLocal[_coreDisputeID]];
+    function areCommitsAllCast(
+        uint256 _coreDisputeID
+    ) external view override returns (bool) {
+        Dispute storage dispute = disputes[
+            coreDisputeIDToLocal[_coreDisputeID]
+        ];
         Round storage round = dispute.rounds[dispute.rounds.length - 1];
         return round.totalCommitted == round.votes.length;
     }
@@ -596,8 +649,12 @@
      *  @param _coreDisputeID The ID of the dispute in Kleros Core.
      *  @return Whether all of the jurors have cast their votes for the last round.
      */
-    function areVotesAllCast(uint256 _coreDisputeID) external view override returns (bool) {
-        Dispute storage dispute = disputes[coreDisputeIDToLocal[_coreDisputeID]];
+    function areVotesAllCast(
+        uint256 _coreDisputeID
+    ) external view override returns (bool) {
+        Dispute storage dispute = disputes[
+            coreDisputeIDToLocal[_coreDisputeID]
+        ];
         Round storage round = dispute.rounds[dispute.rounds.length - 1];
         return round.totalVoted == round.votes.length;
     }
@@ -613,8 +670,12 @@
         uint256 _coreRoundID,
         uint256 _voteID
     ) external view override returns (bool) {
-        Dispute storage dispute = disputes[coreDisputeIDToLocal[_coreDisputeID]];
-        Vote storage vote = dispute.rounds[dispute.coreRoundIDToLocal[_coreRoundID]].votes[_voteID];
+        Dispute storage dispute = disputes[
+            coreDisputeIDToLocal[_coreDisputeID]
+        ];
+        Vote storage vote = dispute
+            .rounds[dispute.coreRoundIDToLocal[_coreRoundID]]
+            .votes[_voteID];
         return vote.voted;
     }
 
@@ -635,8 +696,12 @@
             uint256 choiceCount
         )
     {
-        Dispute storage dispute = disputes[coreDisputeIDToLocal[_coreDisputeID]];
-        Round storage round = dispute.rounds[dispute.coreRoundIDToLocal[_coreRoundID]];
+        Dispute storage dispute = disputes[
+            coreDisputeIDToLocal[_coreDisputeID]
+        ];
+        Round storage round = dispute.rounds[
+            dispute.coreRoundIDToLocal[_coreRoundID]
+        ];
         return (
             round.winningChoice,
             round.tied,
@@ -651,9 +716,18 @@
         uint256 _coreDisputeID,
         uint256 _coreRoundID,
         uint256 _voteID
-    ) external view override returns (address account, bytes32 commit, uint256 choice, bool voted) {
-        Dispute storage dispute = disputes[coreDisputeIDToLocal[_coreDisputeID]];
-        Vote storage vote = dispute.rounds[dispute.coreRoundIDToLocal[_coreRoundID]].votes[_voteID];
+    )
+        external
+        view
+        override
+        returns (address account, bytes32 commit, uint256 choice, bool voted)
+    {
+        Dispute storage dispute = disputes[
+            coreDisputeIDToLocal[_coreDisputeID]
+        ];
+        Vote storage vote = dispute
+            .rounds[dispute.coreRoundIDToLocal[_coreRoundID]]
+            .votes[_voteID];
         return (vote.account, vote.commit, vote.choice, vote.voted);
     }
 
@@ -666,20 +740,24 @@
      *  @param _juror Chosen address.
      *  @return Whether the address can be drawn or not.
      */
-    function postDrawCheck(uint256 _coreDisputeID, address _juror) internal view override returns (bool) {
+    function postDrawCheck(
+        uint256 _coreDisputeID,
+        address _juror
+    ) internal view override returns (bool) {
         (uint96 courtID, , , , ) = core.disputes(_coreDisputeID);
         (uint256 lockedAmountPerJuror, , , , , ) = core.getRoundInfo(
             _coreDisputeID,
             core.getNumberOfRounds(_coreDisputeID) - 1
         );
-<<<<<<< HEAD
-        (uint256 stakedTokens, uint256 lockedTokens, ) = core.getJurorBalance(_juror, subcourtID);
-        (, , uint256 minStake, , , ) = core.courts(subcourtID);
-=======
-        (uint256 stakedTokens, uint256 lockedTokens) = core.getJurorBalance(_juror, courtID);
+        (uint256 stakedTokens, uint256 lockedTokens, ) = core.getJurorBalance(
+            _juror,
+            courtID
+        );
         (, , uint256 minStake, , , ) = core.courts(courtID);
->>>>>>> a7030646
-        if (stakedTokens < lockedTokens + lockedAmountPerJuror || stakedTokens < minStake) {
+        if (
+            stakedTokens < lockedTokens + lockedAmountPerJuror ||
+            stakedTokens < minStake
+        ) {
             return false;
         } else {
             return proofOfHumanity(_juror);
