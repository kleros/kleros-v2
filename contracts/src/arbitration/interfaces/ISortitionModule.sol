--- conflicted
+++ resolved
@@ -29,15 +29,13 @@
         uint256 _newStake
     ) external;
 
-<<<<<<< HEAD
     function setStakePenalty(
         address _account,
         uint96 _courtID,
         uint256 _penalty
     ) external returns (uint256 pnkBalance, uint256 newCourtStake, uint256 availablePenalty);
-=======
+
     function setStakeReward(address _account, uint96 _courtID, uint256 _reward) external returns (bool success);
->>>>>>> f7348731
 
     function setJurorInactive(address _account) external;
 
