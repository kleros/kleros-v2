// SPDX-License-Identifier: MIT

/**
 *  @authors: [@unknownunknown1, @jaybuidl]
 *  @reviewers: []
 *  @auditors: []
 *  @bounties: []
 *  @deployments: []
 */

pragma solidity ^0.8;

import "@openzeppelin/contracts/token/ERC20/IERC20.sol";
import "./IArbitrator.sol";
import "./IDisputeKit.sol";
import "../data-structures/ISortitionModule.sol";

/**
 *  @title KlerosCore
 *  Core arbitrator contract for Kleros v2.
 *  Note that this contract trusts the token and the dispute kit contracts.
 */
contract KlerosCore is IArbitrator {
    // ************************************* //
    // *         Enums / Structs           * //
    // ************************************* //

    enum Period {
        evidence, // Evidence can be submitted. This is also when drawing has to take place.
        commit, // Jurors commit a hashed vote. This is skipped for courts without hidden votes.
        vote, // Jurors reveal/cast their vote depending on whether the court has hidden votes or not.
        appeal, // The dispute can be appealed.
        execution // Tokens are redistributed and the ruling is executed.
    }

    enum SortitionFlags {
        CreateDisputeHook, // Set to true if the hook is needed after dispute creation.
        PreStakeHook, // Set to true if the module requires a hook before staking.
        StoreStakeValues // Set to true if staked values should be stored within the module.
    }

    struct Court {
        uint96 parent; // The parent court.
        bool hiddenVotes; // Whether to use commit and reveal or not.
        uint256[] children; // List of child courts.
        uint256 minStake; // Minimum tokens needed to stake in the court.
        uint256 alpha; // Basis point of tokens that are lost when incoherent.
        uint256 feeForJuror; // Arbitration fee paid per juror.
        uint256 jurorsForCourtJump; // The appeal after the one that reaches this number of jurors will go to the parent court if any.
        uint256[4] timesPerPeriod; // The time allotted to each dispute period in the form `timesPerPeriod[period]`.
        mapping(uint256 => bool) supportedDisputeKits; // True if DK with this ID is supported by the court.
    }

    struct Dispute {
        uint96 subcourtID; // The ID of the subcourt the dispute is in.
        IArbitrable arbitrated; // The arbitrable contract.
        Period period; // The current period of the dispute.
        bool ruled; // True if the ruling has been executed, false otherwise.
        uint256 lastPeriodChange; // The last time the period was changed.
        Round[] rounds;
    }

    struct Round {
        uint256 disputeKitID; // Index of the dispute kit in the array.
        uint256 tokensAtStakePerJuror; // The amount of tokens at stake for each juror in this round.
        uint256 totalFeesForJurors; // The total juror fees paid in this round.
        uint256 nbVotes; // The total number of votes the dispute can possibly have in the current round. Former votes[_round].length.
        uint256 repartitions; // A counter of reward repartitions made in this round.
        uint256 penalties; // The amount of tokens collected from penalties in this round.
        address[] drawnJurors; // Addresses of the jurors that were drawn in this round.
    }

    struct Juror {
        uint96[] subcourtIDs; // The IDs of subcourts where the juror's stake path ends. A stake path is a path from the general court to a court the juror directly staked in using `_setStake`.
        mapping(uint96 => uint256) stakedTokens; // The number of tokens the juror has staked in the subcourt in the form `stakedTokens[subcourtID]`.
        mapping(uint96 => uint256) lockedTokens; // The number of tokens the juror has locked in the subcourt in the form `lockedTokens[subcourtID]`.
    }

    struct DisputeKitNode {
        uint256 parent; // Index of the parent dispute kit. If it's 0 then this DK is a root.
        uint256[] children; // List of child dispute kits.
        IDisputeKit disputeKit; // The dispute kit implementation.
        uint256 depthLevel; // How far this DK is from the root. 0 for root DK.
    }

    struct SortitionModuleStruct {
        uint256 flags; // Bitmap of flags for this sortition module.
        mapping(bytes32 => bool) courtInitialized; // True if the court with this ID has been initialialized in the module. Only checked if the flag is raised.
    }

    // ************************************* //
    // *             Storage               * //
    // ************************************* //

    uint96 public constant FORKING_COURT = 0; // Index of the forking court.
    uint96 public constant GENERAL_COURT = 1; // Index of the default (general) court.
    uint256 public constant NULL_DISPUTE_KIT = 0; // Null pattern to indicate a top-level DK which has no parent.
<<<<<<< HEAD
    uint256 public constant DISPUTE_KIT_CLASSIC_INDEX = 1; // Index of the default DK. 0 index is skipped.
=======
    uint256 public constant DISPUTE_KIT_CLASSIC = 1; // Index of the default DK. 0 index is skipped.
    uint256 public constant MAX_STAKE_PATHS = 4; // The maximum number of stake paths a juror can have.
>>>>>>> da0cc77e
    uint256 public constant MIN_JURORS = 3; // The global default minimum number of jurors in a dispute.
    uint256 public constant ALPHA_DIVISOR = 1e4; // The number to divide `Court.alpha` by.
    uint256 public constant NON_PAYABLE_AMOUNT = (2**256 - 2) / 2; // An amount higher than the supply of ETH.
    uint256 public constant SEARCH_ITERATIONS = 10; // Number of iterations to search for suitable parent court before jumping to the top court.

    address public governor; // The governor of the contract.
    IERC20 public pinakion; // The Pinakion token contract.
    // TODO: interactions with jurorProsecutionModule.
    address public jurorProsecutionModule; // The module for juror's prosecution.

    Court[] public courts; // The subcourts.
    DisputeKitNode[] public disputeKitNodes; // The list of DisputeKitNode, indexed by DisputeKitID.
    Dispute[] public disputes; // The disputes.
    ISortitionModule[] public sortitionModules; // Stores the addresses of added modules.

    mapping(ISortitionModule => SortitionModuleStruct) public sortitionModuleData; // Data of sortition modules.
    mapping(IDisputeKit => ISortitionModule) public disputeKitToSortition; // Maps dispute kit to its respective sortition module.
    mapping(address => Juror) internal jurors; // The jurors.

    // ************************************* //
    // *              Events               * //
    // ************************************* //

<<<<<<< HEAD
    event StakeSet(address indexed _address, uint256 _subcourtID, uint256 _amount);
=======
    event NewPhase(Phase _phase);
>>>>>>> da0cc77e
    event NewPeriod(uint256 indexed _disputeID, Period _period);
    event StakeSet(address indexed _address, uint256 _subcourtID, uint256 _amount, uint256 _newTotalStake);
    event AppealPossible(uint256 indexed _disputeID, IArbitrable indexed _arbitrable);
    event AppealDecision(uint256 indexed _disputeID, IArbitrable indexed _arbitrable);
    event Draw(address indexed _address, uint256 indexed _disputeID, uint256 _roundID, uint256 _voteID);
    event SubcourtCreated(
        uint256 indexed _subcourtID,
        uint96 indexed _parent,
        bool _hiddenVotes,
        uint256 _minStake,
        uint256 _alpha,
        uint256 _feeForJuror,
        uint256 _jurorsForCourtJump,
        uint256[4] _timesPerPeriod,
        uint256 _sortitionSumTreeK,
        uint256[] _supportedDisputeKits
    );
    event SubcourtModified(uint96 indexed _subcourtID, string _param);
    event DisputeKitCreated(
        uint256 indexed _disputeKitID,
        IDisputeKit indexed _disputeKitAddress,
        uint256 indexed _parent
    );
    event DisputeKitEnabled(uint96 indexed _subcourtID, uint256 indexed _disputeKitID, bool indexed _enable);
    event CourtJump(
        uint256 indexed _disputeID,
        uint256 indexed _roundID,
        uint96 indexed _fromSubcourtID,
        uint96 _toSubcourtID
    );
    event DisputeKitJump(
        uint256 indexed _disputeID,
        uint256 indexed _roundID,
        uint256 indexed _fromDisputeKitID,
        uint256 _toDisputeKitID
    );
    event TokenAndETHShift(
        address indexed _account,
        uint256 indexed _disputeID,
        int256 _tokenAmount,
        int256 _ethAmount
    );

    // ************************************* //
    // *        Function Modifiers         * //
    // ************************************* //

    modifier onlyByGovernor() {
        require(governor == msg.sender, "Access not allowed: Governor only.");
        _;
    }

    /** @dev Constructor.
     *  @param _governor The governor's address.
     *  @param _pinakion The address of the token contract.
     *  @param _jurorProsecutionModule The address of the juror prosecution module.
     *  @param _disputeKit The address of the default dispute kit.
     *  @param _hiddenVotes The `hiddenVotes` property value of the general court.
     *  @param _courtParameters Numeric parameters of General court (minStake, alpha, feeForJuror and jurorsForCourtJump respectively).
     *  @param _timesPerPeriod The `timesPerPeriod` property value of the general court.
     *  @param _sortitionExtraData The extra data for sortition module.
     *  @param _sortitionModuleAddress The initial sortition module responsible for sortition of the jurors.
     *  @param _sortitionModuleFlags Flags for sortition module.
     */
    constructor(
        address _governor,
        IERC20 _pinakion,
        address _jurorProsecutionModule,
        IDisputeKit _disputeKit,
        bool _hiddenVotes,
        uint256[4] memory _courtParameters,
        uint256[4] memory _timesPerPeriod,
        bytes memory _sortitionExtraData,
        ISortitionModule _sortitionModuleAddress,
        uint256 _sortitionModuleFlags
    ) {
        governor = _governor;
        pinakion = _pinakion;
        jurorProsecutionModule = _jurorProsecutionModule;
        minStakingTime = _phaseTimeouts[0];
        maxFreezingTime = _phaseTimeouts[1];
        lastPhaseChange = block.timestamp;

        // NULL_DISPUTE_KIT: an empty element at index 0 to indicate when a node has no parent.
        disputeKitNodes.push();

        // DISPUTE_KIT_CLASSIC
        disputeKitNodes.push(
<<<<<<< HEAD
            DisputeKitNode({parent: 0, children: new uint256[](0), disputeKit: _disputeKit, depthLevel: 0})
        );
        disputeKitToSortition[_disputeKit] = _sortitionModuleAddress;

        // Create the Forking court.
=======
            DisputeKitNode({
                parent: NULL_DISPUTE_KIT,
                children: new uint256[](0),
                disputeKit: _disputeKit,
                needsFreezing: false,
                depthLevel: 0
            })
        );
        emit DisputeKitCreated(DISPUTE_KIT_CLASSIC, _disputeKit, NULL_DISPUTE_KIT);

        // FORKING_COURT
        // TODO: Fill the properties for the Forking court, emit SubcourtCreated.
>>>>>>> da0cc77e
        courts.push();
        sortitionSumTrees.createTree(bytes32(uint256(FORKING_COURT)), _sortitionSumTreeK);

        // GENERAL_COURT
        Court storage court = courts.push();
        court.parent = FORKING_COURT;
        court.children = new uint256[](0);
        court.hiddenVotes = _hiddenVotes;
        court.minStake = _courtParameters[0];
        court.alpha = _courtParameters[1];
        court.feeForJuror = _courtParameters[2];
        court.jurorsForCourtJump = _courtParameters[3];
        court.timesPerPeriod = _timesPerPeriod;
<<<<<<< HEAD
        court.supportedDisputeKits[DISPUTE_KIT_CLASSIC_INDEX] = true;

        SortitionModuleStruct storage sortitionModule = sortitionModuleData[_sortitionModuleAddress];
        sortitionModule.flags = _sortitionModuleFlags;
        sortitionModules.push(_sortitionModuleAddress);

        _sortitionModuleAddress.initialize(bytes32(FORKING_COURT), _sortitionExtraData);
        _sortitionModuleAddress.initialize(bytes32(GENERAL_COURT), _sortitionExtraData);

        sortitionModule.courtInitialized[bytes32(FORKING_COURT)] = true;
        sortitionModule.courtInitialized[bytes32(GENERAL_COURT)] = true;
=======
        sortitionSumTrees.createTree(bytes32(uint256(GENERAL_COURT)), _sortitionSumTreeK);
        emit SubcourtCreated(
            1,
            court.parent,
            _hiddenVotes,
            _courtParameters[0],
            _courtParameters[1],
            _courtParameters[2],
            _courtParameters[3],
            _timesPerPeriod,
            _sortitionSumTreeK,
            new uint256[](0)
        );
        enableDisputeKit(GENERAL_COURT, DISPUTE_KIT_CLASSIC, true);
>>>>>>> da0cc77e
    }

    // ************************ //
    // *      Governance      * //
    // ************************ //

    /** @dev Allows the governor to call anything on behalf of the contract.
     *  @param _destination The destination of the call.
     *  @param _amount The value sent with the call.
     *  @param _data The data sent with the call.
     */
    function executeGovernorProposal(
        address _destination,
        uint256 _amount,
        bytes memory _data
    ) external onlyByGovernor {
        (bool success, ) = _destination.call{value: _amount}(_data);
        require(success, "Unsuccessful call");
    }

    /** @dev Changes the `governor` storage variable.
     *  @param _governor The new value for the `governor` storage variable.
     */
    function changeGovernor(address payable _governor) external onlyByGovernor {
        governor = _governor;
    }

    /** @dev Changes the `pinakion` storage variable.
     *  @param _pinakion The new value for the `pinakion` storage variable.
     */
    function changePinakion(IERC20 _pinakion) external onlyByGovernor {
        pinakion = _pinakion;
    }

    /** @dev Changes the `jurorProsecutionModule` storage variable.
     *  @param _jurorProsecutionModule The new value for the `jurorProsecutionModule` storage variable.
     */
    function changeJurorProsecutionModule(address _jurorProsecutionModule) external onlyByGovernor {
        jurorProsecutionModule = _jurorProsecutionModule;
    }

    /** @dev Adds new sortition module to the array.
     *  @param _sortitionModule The new sortition module to add.
     *  @param _sortitionModuleFlags Flags for sortition module.
     */
    function addSortitionModule(ISortitionModule _sortitionModule, uint256 _sortitionModuleFlags)
        external
        onlyByGovernor
    {
        SortitionModuleStruct storage sortitionModule = sortitionModuleData[_sortitionModule];
        sortitionModule.flags = _sortitionModuleFlags;
        sortitionModules.push(_sortitionModule);
    }

    /** @dev Add a new supported dispute kit module to the court.
     *  @param _disputeKitAddress The address of the dispute kit contract.
     *  @param _parent The ID of the parent dispute kit. It is left empty when root DK is created.
     *  @param _sortitionModuleAddress The address of the relevant sortition module.
     *  Note that the root DK must be supported by the general court.
     */
    function addNewDisputeKit(
        IDisputeKit _disputeKitAddress,
        uint256 _parent,
        ISortitionModule _sortitionModuleAddress
    ) external onlyByGovernor {
        uint256 disputeKitID = disputeKitNodes.length;
        require(_parent < disputeKitID, "Parent doesn't exist");
        uint256 depthLevel;
        if (_parent != NULL_DISPUTE_KIT) {
            depthLevel = disputeKitNodes[_parent].depthLevel + 1;
            // It should be always possible to reach the root from the leaf with the defined number of search iterations.
            require(depthLevel < SEARCH_ITERATIONS, "Depth level is at max");
        }
        disputeKitNodes.push(
            DisputeKitNode({
                parent: _parent,
                children: new uint256[](0),
                disputeKit: _disputeKitAddress,
                depthLevel: depthLevel
            })
        );
        disputeKitToSortition[_disputeKitAddress] = _sortitionModuleAddress;
        disputeKitNodes[_parent].children.push(disputeKitID);
        emit DisputeKitCreated(disputeKitID, _disputeKitAddress, _parent);
        if (_parent == NULL_DISPUTE_KIT) {
            // A new dispute kit tree root should always be supported by the General court.
            enableDisputeKit(GENERAL_COURT, disputeKitID, true);
        }
    }

    /** @dev Creates a subcourt under a specified parent court.
     *  @param _parent The `parent` property value of the subcourt.
     *  @param _hiddenVotes The `hiddenVotes` property value of the subcourt.
     *  @param _minStake The `minStake` property value of the subcourt.
     *  @param _alpha The `alpha` property value of the subcourt.
     *  @param _feeForJuror The `feeForJuror` property value of the subcourt.
     *  @param _jurorsForCourtJump The `jurorsForCourtJump` property value of the subcourt.
     *  @param _timesPerPeriod The `timesPerPeriod` property value of the subcourt.
     *  @param _sortitionExtraData Extra data for sortition module.
     *  @param _supportedDisputeKits Indexes of dispute kits that this subcourt will support.
     */
    function createSubcourt(
        uint96 _parent,
        bool _hiddenVotes,
        uint256 _minStake,
        uint256 _alpha,
        uint256 _feeForJuror,
        uint256 _jurorsForCourtJump,
        uint256[4] memory _timesPerPeriod,
        bytes memory _sortitionExtraData,
        uint256[] memory _supportedDisputeKits
    ) external onlyByGovernor {
        require(
            courts[_parent].minStake <= _minStake,
            "A subcourt cannot be a child of a subcourt with a higher minimum stake."
        );
        require(_supportedDisputeKits.length > 0, "Must support at least one DK");
        require(_parent != FORKING_COURT, "Can't have Forking court as a parent");

        uint256 subcourtID = courts.length;
        Court storage court = courts.push();

        for (uint256 i = 0; i < _supportedDisputeKits.length; i++) {
            require(
                _supportedDisputeKits[i] > 0 && _supportedDisputeKits[i] < disputeKitNodes.length,
                "Wrong DK index"
            );
            court.supportedDisputeKits[_supportedDisputeKits[i]] = true;

            ISortitionModule sortitionModuleAddress = disputeKitToSortition[
                disputeKitNodes[_supportedDisputeKits[i]].disputeKit
            ];
            SortitionModuleStruct storage sortitionModule = sortitionModuleData[sortitionModuleAddress];
            if (!sortitionModule.courtInitialized[bytes32(subcourtID)]) {
                sortitionModuleAddress.initialize(bytes32(subcourtID), _sortitionExtraData);
                sortitionModule.courtInitialized[bytes32(subcourtID)] = true;
            }
        }

        court.parent = _parent;
        court.children = new uint256[](0);
        court.hiddenVotes = _hiddenVotes;
        court.minStake = _minStake;
        court.alpha = _alpha;
        court.feeForJuror = _feeForJuror;
        court.jurorsForCourtJump = _jurorsForCourtJump;
        court.timesPerPeriod = _timesPerPeriod;

        // Update the parent.
        courts[_parent].children.push(subcourtID);
        emit SubcourtCreated(
            subcourtID,
            _parent,
            _hiddenVotes,
            _minStake,
            _alpha,
            _feeForJuror,
            _jurorsForCourtJump,
            _timesPerPeriod,
            _sortitionSumTreeK,
            _supportedDisputeKits
        );
    }

    /** @dev Changes the `minStake` property value of a specified subcourt. Don't set to a value lower than its parent's `minStake` property value.
     *  @param _subcourtID The ID of the subcourt.
     *  @param _minStake The new value for the `minStake` property value.
     */
    function changeSubcourtMinStake(uint96 _subcourtID, uint256 _minStake) external onlyByGovernor {
        require(_subcourtID == GENERAL_COURT || courts[courts[_subcourtID].parent].minStake <= _minStake);
        for (uint256 i = 0; i < courts[_subcourtID].children.length; i++) {
            require(
                courts[courts[_subcourtID].children[i]].minStake >= _minStake,
                "A subcourt cannot be the parent of a subcourt with a lower minimum stake."
            );
        }

        courts[_subcourtID].minStake = _minStake;
        emit SubcourtModified(_subcourtID, "minStake");
    }

    /** @dev Changes the `alpha` property value of a specified subcourt.
     *  @param _subcourtID The ID of the subcourt.
     *  @param _alpha The new value for the `alpha` property value.
     */
    function changeSubcourtAlpha(uint96 _subcourtID, uint256 _alpha) external onlyByGovernor {
        courts[_subcourtID].alpha = _alpha;
        emit SubcourtModified(_subcourtID, "alpha");
    }

    /** @dev Changes the `feeForJuror` property value of a specified subcourt.
     *  @param _subcourtID The ID of the subcourt.
     *  @param _feeForJuror The new value for the `feeForJuror` property value.
     */
    function changeSubcourtJurorFee(uint96 _subcourtID, uint256 _feeForJuror) external onlyByGovernor {
        courts[_subcourtID].feeForJuror = _feeForJuror;
        emit SubcourtModified(_subcourtID, "feeForJuror");
    }

    /** @dev Changes the `jurorsForCourtJump` property value of a specified subcourt.
     *  @param _subcourtID The ID of the subcourt.
     *  @param _jurorsForCourtJump The new value for the `jurorsForCourtJump` property value.
     */
    function changeSubcourtJurorsForJump(uint96 _subcourtID, uint256 _jurorsForCourtJump) external onlyByGovernor {
        courts[_subcourtID].jurorsForCourtJump = _jurorsForCourtJump;
        emit SubcourtModified(_subcourtID, "jurorsForCourtJump");
    }

    /** @dev Changes the `hiddenVotes` property value of a specified subcourt.
     *  @param _subcourtID The ID of the subcourt.
     *  @param _hiddenVotes The new value for the `hiddenVotes` property value.
     */
    function changeHiddenVotes(uint96 _subcourtID, bool _hiddenVotes) external onlyByGovernor {
        courts[_subcourtID].hiddenVotes = _hiddenVotes;
        emit SubcourtModified(_subcourtID, "hiddenVotes");
    }

    /** @dev Changes the `timesPerPeriod` property value of a specified subcourt.
     *  @param _subcourtID The ID of the subcourt.
     *  @param _timesPerPeriod The new value for the `timesPerPeriod` property value.
     */
    function changeSubcourtTimesPerPeriod(uint96 _subcourtID, uint256[4] memory _timesPerPeriod)
        external
        onlyByGovernor
    {
        courts[_subcourtID].timesPerPeriod = _timesPerPeriod;
        emit SubcourtModified(_subcourtID, "timesPerPeriod");
    }

    /** @dev Adds/removes court's support for specified dispute kits.
     *  @param _subcourtID The ID of the subcourt.
     *  @param _disputeKitIDs The IDs of dispute kits which support should be added/removed.
     *  @param _enable Whether add or remove the dispute kits from the subcourt.
     */
    function enableDisputeKits(
        uint96 _subcourtID,
        uint256[] memory _disputeKitIDs,
        bool _enable
    ) external onlyByGovernor {
        Court storage subcourt = courts[_subcourtID];
        for (uint256 i = 0; i < _disputeKitIDs.length; i++) {
            if (_enable) {
                require(_disputeKitIDs[i] > 0 && _disputeKitIDs[i] < disputeKitNodes.length, "Wrong DK index");
                enableDisputeKit(_subcourtID, _disputeKitIDs[i], true);
            } else {
                require(
                    !(_subcourtID == GENERAL_COURT && disputeKitNodes[_disputeKitIDs[i]].parent == NULL_DISPUTE_KIT),
                    "Can't remove root DK support from the general court"
                );
                enableDisputeKit(_subcourtID, _disputeKitIDs[i], false);
            }
        }
    }

    // ************************************* //
    // *         State Modifiers           * //
    // ************************************* //

    /** @dev Sets the caller's stake in a subcourt.
     *  @param _subcourtID The ID of the subcourt.
     *  @param _stake The new stake.
     */
    function setStake(uint96 _subcourtID, uint256 _stake) external {
        require(setStakeForAccount(msg.sender, _subcourtID, _stake, 0), "Staking failed");
    }

    function setStakeBySortitionModule(
        address _account,
        uint96 _subcourtID,
        uint256 _stake,
        uint256 _penalty
    ) external {
        // Use courtInitialized mapping to check the validity of the caller.
        require(
            sortitionModuleData[ISortitionModule(msg.sender)].courtInitialized[bytes32(uint256(_subcourtID))],
            "Wrong caller"
        );
        setStakeForAccount(_account, _subcourtID, _stake, _penalty);
    }

    /** @dev Creates a dispute. Must be called by the arbitrable contract.
     *  @param _numberOfChoices Number of choices for the jurors to choose from.
     *  @param _extraData Additional info about the dispute. We use it to pass the ID of the dispute's subcourt (first 32 bytes),
     *  the minimum number of jurors required (next 32 bytes) and the ID of the specific dispute kit (last 32 bytes).
     *  @return disputeID The ID of the created dispute.
     */
    function createDispute(uint256 _numberOfChoices, bytes memory _extraData)
        external
        payable
        override
        returns (uint256 disputeID)
    {
        require(msg.value >= arbitrationCost(_extraData), "Not enough ETH to cover arbitration cost.");
        (uint96 subcourtID, , uint256 disputeKitID) = extraDataToSubcourtIDMinJurorsDisputeKit(_extraData);

        require(
            courts[subcourtID].supportedDisputeKits[disputeKitID],
            "The dispute kit is not supported by this subcourt"
        );

        disputeID = disputes.length;
        Dispute storage dispute = disputes.push();
        dispute.subcourtID = subcourtID;
        dispute.arbitrated = IArbitrable(msg.sender);
        dispute.lastPeriodChange = block.timestamp;

        IDisputeKit disputeKit = disputeKitNodes[disputeKitID].disputeKit;
        Court storage court = courts[dispute.subcourtID];
        Round storage round = dispute.rounds.push();
        round.nbVotes = msg.value / court.feeForJuror;
        round.disputeKitID = disputeKitID;
        round.tokensAtStakePerJuror = (court.minStake * court.alpha) / ALPHA_DIVISOR;
        round.totalFeesForJurors = msg.value;

        uint256 sortitionFlag = 1 << uint256(SortitionFlags.CreateDisputeHook);
        ISortitionModule sortitionModuleAddress = disputeKitToSortition[disputeKit];
        if (sortitionFlag & sortitionModuleData[sortitionModuleAddress].flags == sortitionFlag) {
            sortitionModuleAddress.createDisputeHook(disputeID, 0); // Default round ID.
        }

        disputeKit.createDispute(disputeID, _numberOfChoices, _extraData, round.nbVotes);
        emit DisputeCreation(disputeID, IArbitrable(msg.sender));
    }

    /** @dev Passes the period of a specified dispute.
     *  @param _disputeID The ID of the dispute.
     */
    function passPeriod(uint256 _disputeID) external {
        Dispute storage dispute = disputes[_disputeID];
        Court storage court = courts[dispute.subcourtID];

        uint256 currentRound = dispute.rounds.length - 1;
        Round storage round = dispute.rounds[currentRound];
        if (dispute.period == Period.evidence) {
            require(
                currentRound > 0 ||
                    block.timestamp - dispute.lastPeriodChange >= court.timesPerPeriod[uint256(dispute.period)],
                "The evidence period time has not passed yet and it is not an appeal."
            );
            require(round.drawnJurors.length == round.nbVotes, "The dispute has not finished drawing yet.");
            dispute.period = court.hiddenVotes ? Period.commit : Period.vote;
        } else if (dispute.period == Period.commit) {
            require(
                block.timestamp - dispute.lastPeriodChange >= court.timesPerPeriod[uint256(dispute.period)] ||
                    disputeKitNodes[round.disputeKitID].disputeKit.areCommitsAllCast(_disputeID),
                "The commit period time has not passed yet."
            );
            dispute.period = Period.vote;
        } else if (dispute.period == Period.vote) {
            require(
                block.timestamp - dispute.lastPeriodChange >= court.timesPerPeriod[uint256(dispute.period)] ||
                    disputeKitNodes[round.disputeKitID].disputeKit.areVotesAllCast(_disputeID),
                "The vote period time has not passed yet"
            );
            dispute.period = Period.appeal;
            emit AppealPossible(_disputeID, dispute.arbitrated);
        } else if (dispute.period == Period.appeal) {
            require(
                block.timestamp - dispute.lastPeriodChange >= court.timesPerPeriod[uint256(dispute.period)],
                "The appeal period time has not passed yet."
            );
            dispute.period = Period.execution;
        } else if (dispute.period == Period.execution) {
            revert("The dispute is already in the last period.");
        }

        dispute.lastPeriodChange = block.timestamp;
        emit NewPeriod(_disputeID, dispute.period);
    }

    /** @dev Draws jurors for the dispute. Can be called in parts.
     *  @param _disputeID The ID of the dispute.
     *  @param _iterations The number of iterations to run.
     */
    function draw(uint256 _disputeID, uint256 _iterations) external {
        Dispute storage dispute = disputes[_disputeID];
        uint256 currentRound = dispute.rounds.length - 1;
        Round storage round = dispute.rounds[currentRound];
        require(dispute.period == Period.evidence, "Should be evidence period.");

        IDisputeKit disputeKit = disputeKitNodes[round.disputeKitID].disputeKit;

        uint256 startIndex = round.drawnJurors.length;
        uint256 endIndex = startIndex + _iterations <= round.nbVotes ? startIndex + _iterations : round.nbVotes;

        for (uint256 i = startIndex; i < endIndex; i++) {
            address drawnAddress = disputeKit.draw(_disputeID);
            if (drawnAddress != address(0)) {
                // In case no one has staked at the court yet.
                jurors[drawnAddress].lockedTokens[dispute.subcourtID] += round.tokensAtStakePerJuror;
                round.drawnJurors.push(drawnAddress);
                emit Draw(drawnAddress, _disputeID, currentRound, i);
            }
        }
    }

    /** @dev Appeals the ruling of a specified dispute.
     *  Note: Access restricted to the Dispute Kit for this `disputeID`.
     *  @param _disputeID The ID of the dispute.
     *  @param _numberOfChoices Number of choices for the dispute. Can be required during court jump.
     *  @param _extraData Extradata for the dispute. Can be required during court jump.
     */
    function appeal(
        uint256 _disputeID,
        uint256 _numberOfChoices,
        bytes memory _extraData
    ) external payable {
        require(msg.value >= appealCost(_disputeID), "Not enough ETH to cover appeal cost.");

        Dispute storage dispute = disputes[_disputeID];
        require(dispute.period == Period.appeal, "Dispute is not appealable.");

        Round storage round = dispute.rounds[dispute.rounds.length - 1];
        require(
            msg.sender == address(disputeKitNodes[round.disputeKitID].disputeKit),
            "Access not allowed: Dispute Kit only."
        );

        uint96 newSubcourtID = dispute.subcourtID;
        uint256 newDisputeKitID = round.disputeKitID;

        // Warning: the extra round must be created before calling disputeKit.createDispute()
        Round storage extraRound = dispute.rounds.push();

        if (round.nbVotes >= courts[newDisputeKitID].jurorsForCourtJump) {
            // Jump to parent subcourt.
            newSubcourtID = courts[newSubcourtID].parent;

            for (uint256 i = 0; i < SEARCH_ITERATIONS; i++) {
                if (courts[newSubcourtID].supportedDisputeKits[newDisputeKitID]) {
                    break;
                } else if (disputeKitNodes[newDisputeKitID].parent != NULL_DISPUTE_KIT) {
                    newDisputeKitID = disputeKitNodes[newDisputeKitID].parent;
                } else {
                    // DK's parent has 0 index, that means we reached the root DK (0 depth level).
                    // Jump to the next parent court if the current court doesn't support any DK from this tree.
                    // Note that we don't reset newDisputeKitID in this case as, a precaution.
                    newSubcourtID = courts[newSubcourtID].parent;
                }
            }
            // We didn't find a court that is compatible with DK from this tree, so we jump directly to the top court.
            // Note that this can only happen when disputeKitID is at its root, and each root DK is supported by the top court by default.
            if (!courts[newSubcourtID].supportedDisputeKits[newDisputeKitID]) {
                newSubcourtID = GENERAL_COURT;
            }

            if (newSubcourtID != dispute.subcourtID) {
                emit CourtJump(_disputeID, dispute.rounds.length - 1, dispute.subcourtID, newSubcourtID);
            }
        }

        dispute.subcourtID = newSubcourtID;
        dispute.period = Period.evidence;
        dispute.lastPeriodChange = block.timestamp;

        Court storage court = courts[newSubcourtID];
        extraRound.nbVotes = msg.value / court.feeForJuror; // As many votes that can be afforded by the provided funds.
        extraRound.tokensAtStakePerJuror = (court.minStake * court.alpha) / ALPHA_DIVISOR;
        extraRound.totalFeesForJurors = msg.value;
        extraRound.disputeKitID = newDisputeKitID;

        IDisputeKit disputeKit = disputeKitNodes[extraRound.disputeKitID].disputeKit;

        uint256 sortitionFlag = 1 << uint256(SortitionFlags.CreateDisputeHook);
        ISortitionModule sortitionModuleAddress = disputeKitToSortition[disputeKit];
        if (sortitionFlag & sortitionModuleData[sortitionModuleAddress].flags == sortitionFlag) {
            sortitionModuleAddress.createDisputeHook(_disputeID, dispute.rounds.length - 1);
        }

        // Dispute kit was changed, so create a dispute in the new DK contract.
        if (extraRound.disputeKitID != round.disputeKitID) {
            emit DisputeKitJump(_disputeID, dispute.rounds.length - 1, round.disputeKitID, extraRound.disputeKitID);
            disputeKit.createDispute(_disputeID, _numberOfChoices, _extraData, extraRound.nbVotes);
        }

        emit AppealDecision(_disputeID, dispute.arbitrated);
        emit NewPeriod(_disputeID, Period.evidence);
    }

    /** @dev Distribute tokens and ETH for the specific round of the dispute. Can be called in parts.
     *  @param _disputeID The ID of the dispute.
     *  @param _round The appeal round.
     *  @param _iterations The number of iterations to run.
     */
    function execute(
        uint256 _disputeID,
        uint256 _round,
        uint256 _iterations
    ) external {
        Dispute storage dispute = disputes[_disputeID];
        require(dispute.period == Period.execution, "Should be execution period.");

        Round storage round = dispute.rounds[_round];
        IDisputeKit disputeKit = disputeKitNodes[round.disputeKitID].disputeKit;

        uint256 end = round.repartitions + _iterations;
        uint256 penaltiesInRoundCache = round.penalties; // For saving gas.
        uint256 numberOfVotesInRound = round.drawnJurors.length;
        uint256 coherentCount = disputeKit.getCoherentCount(_disputeID, _round); // Total number of jurors that are eligible to a reward in this round.

        address account; // Address of the juror.
        uint256 degreeOfCoherence; // [0, 1] value that determines how coherent the juror was in this round, in basis points.

        if (coherentCount == 0) {
            // We loop over the votes once as there are no rewards because it is not a tie and no one in this round is coherent with the final outcome.
            if (end > numberOfVotesInRound) end = numberOfVotesInRound;
        } else {
            // We loop over the votes twice, first to collect penalties, and second to distribute them as rewards along with arbitration fees.
            if (end > numberOfVotesInRound * 2) end = numberOfVotesInRound * 2;
        }

        for (uint256 i = round.repartitions; i < end; i++) {
            if (i < numberOfVotesInRound) {
                // Penalty.
                degreeOfCoherence = disputeKit.getDegreeOfCoherence(_disputeID, _round, i);

                // Make sure the degree doesn't exceed 1, though it should be ensured by the dispute kit.
                if (degreeOfCoherence > ALPHA_DIVISOR) {
                    degreeOfCoherence = ALPHA_DIVISOR;
                }

                // Fully coherent jurors won't be penalized.
                uint256 penalty = (round.tokensAtStakePerJuror * (ALPHA_DIVISOR - degreeOfCoherence)) / ALPHA_DIVISOR;
                penaltiesInRoundCache += penalty;

                account = round.drawnJurors[i];
                jurors[account].lockedTokens[dispute.subcourtID] -= penalty; // Release this part of locked tokens.

                // Can only update the stake if it is able to cover the minStake and penalty, otherwise unstake from the court.
                if (jurors[account].stakedTokens[dispute.subcourtID] >= courts[dispute.subcourtID].minStake + penalty) {
                    uint256 newStake = jurors[account].stakedTokens[dispute.subcourtID] - penalty;
                    setStakeForAccount(account, dispute.subcourtID, newStake, penalty);
                } else if (jurors[account].stakedTokens[dispute.subcourtID] != 0) {
                    setStakeForAccount(account, dispute.subcourtID, 0, penalty);
                }

                // Unstake the juror if he lost due to inactivity.
                if (!disputeKit.isVoteActive(_disputeID, _round, i)) {
                    for (uint256 j = 0; j < jurors[account].subcourtIDs.length; j++) {
                        setStakeForAccount(account, jurors[account].subcourtIDs[j], 0, 0);
                    }
                }
                emit TokenAndETHShift(account, _disputeID, -int256(penalty), 0);

                if (i == numberOfVotesInRound - 1) {
                    if (coherentCount == 0) {
                        // No one was coherent. Send the rewards to governor.
                        payable(governor).send(round.totalFeesForJurors);
                        safeTransfer(governor, penaltiesInRoundCache);
                    }
                }
            } else {
                // Reward.
                degreeOfCoherence = disputeKit.getDegreeOfCoherence(_disputeID, _round, i % numberOfVotesInRound);

                // Make sure the degree doesn't exceed 1, though it should be ensured by the dispute kit.
                if (degreeOfCoherence > ALPHA_DIVISOR) {
                    degreeOfCoherence = ALPHA_DIVISOR;
                }

                account = round.drawnJurors[i % numberOfVotesInRound];

                // Release the rest of the tokens of the juror for this round.
                jurors[account].lockedTokens[dispute.subcourtID] -=
                    (round.tokensAtStakePerJuror * degreeOfCoherence) /
                    ALPHA_DIVISOR;

                // Give back the locked tokens in case the juror fully unstaked earlier.
                if (jurors[account].stakedTokens[dispute.subcourtID] == 0) {
                    uint256 tokenLocked = (round.tokensAtStakePerJuror * degreeOfCoherence) / ALPHA_DIVISOR;
                    safeTransfer(account, tokenLocked);
                }

                uint256 tokenReward = ((penaltiesInRoundCache / coherentCount) * degreeOfCoherence) / ALPHA_DIVISOR;
                uint256 ethReward = ((round.totalFeesForJurors / coherentCount) * degreeOfCoherence) / ALPHA_DIVISOR;
                safeTransfer(account, tokenReward);
                payable(account).send(ethReward);
                emit TokenAndETHShift(account, _disputeID, int256(tokenReward), int256(ethReward));
            }
        }

        if (round.penalties != penaltiesInRoundCache) {
            round.penalties = penaltiesInRoundCache;
        }
        round.repartitions = end;
    }

    /** @dev Executes a specified dispute's ruling. UNTRUSTED.
     *  @param _disputeID The ID of the dispute.
     */
    function executeRuling(uint256 _disputeID) external {
        Dispute storage dispute = disputes[_disputeID];
        require(dispute.period == Period.execution, "Should be execution period.");
        require(!dispute.ruled, "Ruling already executed.");

        uint256 winningChoice = currentRuling(_disputeID);
        dispute.ruled = true;
        dispute.arbitrated.rule(_disputeID, winningChoice);
    }

    // ************************************* //
    // *           Public Views            * //
    // ************************************* //

    /** @dev Gets the cost of arbitration in a specified subcourt.
     *  @param _extraData Additional info about the dispute. We use it to pass the ID of the subcourt to create the dispute in (first 32 bytes)
     *  and the minimum number of jurors required (next 32 bytes).
     *  @return cost The arbitration cost.
     */
    function arbitrationCost(bytes memory _extraData) public view override returns (uint256 cost) {
        (uint96 subcourtID, uint256 minJurors, ) = extraDataToSubcourtIDMinJurorsDisputeKit(_extraData);
        cost = courts[subcourtID].feeForJuror * minJurors;
    }

    /** @dev Gets the cost of appealing a specified dispute.
     *  @param _disputeID The ID of the dispute.
     *  @return cost The appeal cost.
     */
    function appealCost(uint256 _disputeID) public view returns (uint256 cost) {
        Dispute storage dispute = disputes[_disputeID];
        Round storage round = dispute.rounds[dispute.rounds.length - 1];
        Court storage court = courts[dispute.subcourtID];
        if (round.nbVotes >= court.jurorsForCourtJump) {
            // Jump to parent subcourt.
            if (dispute.subcourtID == GENERAL_COURT) {
                // TODO: Handle the forking when appealed in General court.
                cost = NON_PAYABLE_AMOUNT; // Get the cost of the parent subcourt.
            } else {
                cost = courts[court.parent].feeForJuror * ((round.nbVotes * 2) + 1);
            }
        } else {
            // Stay in current subcourt.
            cost = court.feeForJuror * ((round.nbVotes * 2) + 1);
        }
    }

    /** @dev Gets the start and the end of a specified dispute's current appeal period.
     *  @param _disputeID The ID of the dispute.
     *  @return start The start of the appeal period.
     *  @return end The end of the appeal period.
     */
    function appealPeriod(uint256 _disputeID) public view returns (uint256 start, uint256 end) {
        Dispute storage dispute = disputes[_disputeID];
        if (dispute.period == Period.appeal) {
            start = dispute.lastPeriodChange;
            end = dispute.lastPeriodChange + courts[dispute.subcourtID].timesPerPeriod[uint256(Period.appeal)];
        } else {
            start = 0;
            end = 0;
        }
    }

    /** @dev Gets the current ruling of a specified dispute.
     *  @param _disputeID The ID of the dispute.
     *  @return ruling The current ruling.
     */
    function currentRuling(uint256 _disputeID) public view returns (uint256 ruling) {
        Dispute storage dispute = disputes[_disputeID];
        Round storage round = dispute.rounds[dispute.rounds.length - 1];
        IDisputeKit disputeKit = disputeKitNodes[round.disputeKitID].disputeKit;
        return disputeKit.currentRuling(_disputeID);
    }

    function getRoundInfo(uint256 _disputeID, uint256 _round)
        external
        view
        returns (
            uint256 tokensAtStakePerJuror,
            uint256 totalFeesForJurors,
            uint256 repartitions,
            uint256 penalties,
            address[] memory drawnJurors,
            uint256 disputeKitID
        )
    {
        Dispute storage dispute = disputes[_disputeID];
        Round storage round = dispute.rounds[_round];
        return (
            round.tokensAtStakePerJuror,
            round.totalFeesForJurors,
            round.repartitions,
            round.penalties,
            round.drawnJurors,
            round.disputeKitID
        );
    }

    function getNumberOfRounds(uint256 _disputeID) external view returns (uint256) {
        Dispute storage dispute = disputes[_disputeID];
        return dispute.rounds.length;
    }

    function getJurorBalance(address _juror, uint96 _subcourtID)
        external
        view
        returns (
            uint256 staked,
            uint256 locked,
            uint256 nbSubcourts
        )
    {
        Juror storage juror = jurors[_juror];
        staked = juror.stakedTokens[_subcourtID];
        locked = juror.lockedTokens[_subcourtID];
        nbSubcourts = juror.subcourtIDs.length;
    }

    function isSupported(uint96 _subcourtID, uint256 _disputeKitID) external view returns (bool) {
        return courts[_subcourtID].supportedDisputeKits[_disputeKitID];
    }

    /** @dev Gets non-primitive properties of a specified dispute kit node.
     *  @param _disputeKitID The ID of the dispute kit.
     *  @return children Indexes of children of this DK.
     */
    function getDisputeKitChildren(uint256 _disputeKitID) external view returns (uint256[] memory) {
        return disputeKitNodes[_disputeKitID].children;
    }

    /** @dev Gets the timesPerPeriod array for a given court.
     *  @param _subcourtID The ID of the court to get the times from.
     *  @return timesPerPeriod The timesPerPeriod array for the given court.
     */
    function getTimesPerPeriod(uint96 _subcourtID) external view returns (uint256[4] memory timesPerPeriod) {
        Court storage court = courts[_subcourtID];
        timesPerPeriod = court.timesPerPeriod;
    }

    // ************************************* //
    // *   Public Views for Dispute Kits   * //
    // ************************************* //

    // TODO: some getters can be merged into a single function

    function drawAddressFromSortition(bytes32 _key, uint256 _drawnNumber) external view returns (address drawnAddress) {
        ISortitionModule sortitionModuleAddress = disputeKitToSortition[IDisputeKit(msg.sender)];
        drawnAddress = sortitionModuleAddress.draw(_key, _drawnNumber);
    }

    function getSubcourtID(uint256 _disputeID) external view returns (uint256 subcourtID) {
        return disputes[_disputeID].subcourtID;
    }

    function getCurrentPeriod(uint256 _disputeID) external view returns (Period period) {
        return disputes[_disputeID].period;
    }

    function areVotesHidden(uint256 _subcourtID) external view returns (bool hiddenVotes) {
        return courts[_subcourtID].hiddenVotes;
    }

    function isRuled(uint256 _disputeID) external view returns (bool) {
        return disputes[_disputeID].ruled;
    }

    function getNumberOfVotes(uint256 _disputeID) external view returns (uint256) {
        Dispute storage dispute = disputes[_disputeID];
        return dispute.rounds[dispute.rounds.length - 1].nbVotes;
    }

    /** @dev Returns true if the dispute kit will be switched to a parent DK.
     *  @param _disputeID The ID of the dispute.
     *  @return Whether DK will be switched or not.
     */
    function isDisputeKitJumping(uint256 _disputeID) public view returns (bool) {
        Dispute storage dispute = disputes[_disputeID];
        Round storage round = dispute.rounds[dispute.rounds.length - 1];
        Court storage court = courts[dispute.subcourtID];

        if (round.nbVotes < court.jurorsForCourtJump) {
            return false;
        }

        // Jump if the parent court doesn't support the current DK.
        return !courts[court.parent].supportedDisputeKits[round.disputeKitID];
    }

    function getLastRoundResult(uint256 _disputeID) external view returns (uint256 winningChoice, bool tied) {
        Dispute storage dispute = disputes[_disputeID];
        Round storage round = dispute.rounds[dispute.rounds.length - 1];
        (winningChoice, tied) = disputeKitNodes[round.disputeKitID].disputeKit.getLastRoundResult(_disputeID);
    }

    function getDisputeKitNodesLength() external view returns (uint256) {
        return disputeKitNodes.length;
    }

    function getDisputeKit(uint256 _disputeKitID) external view returns (IDisputeKit) {
        return disputeKitNodes[_disputeKitID].disputeKit;
    }

    // ************************************* //
    // *            Internal               * //
    // ************************************* //

    function enableDisputeKit(
        uint96 _subcourtID,
        uint256 _disputeKitID,
        bool _enable
    ) internal {
        courts[_subcourtID].supportedDisputeKits[_disputeKitID] = _enable;
        emit DisputeKitEnabled(_subcourtID, _disputeKitID, _enable);
    }

    /** @dev Sets the specified juror's stake in a subcourt.
     *  `O(n + p * log_k(j))` where
     *  `n` is the number of subcourts the juror has staked in,
     *  `p` is the depth of the subcourt tree,
     *  `k` is the minimum number of children per node of one of these subcourts' sortition sum tree,
     *  and `j` is the maximum number of jurors that ever staked in one of these subcourts simultaneously.
     *  @param _account The address of the juror.
     *  @param _subcourtID The ID of the subcourt.
     *  @param _stake The new stake.
     *  @param _penalty Penalized amount won't be transferred back to juror when the stake is lowered.
     *  @return succeeded True if the call succeeded, false otherwise.
     */
    function setStakeForAccount(
        address _account,
        uint96 _subcourtID,
        uint256 _stake,
        uint256 _penalty
    ) internal returns (bool succeeded) {
        if (_subcourtID == FORKING_COURT || _subcourtID > courts.length) return false;

        Juror storage juror = jurors[_account];
        bytes32 stakePathID = accountAndSubcourtIDToStakePathID(_account, _subcourtID);

        uint256 currentStake = juror.stakedTokens[_subcourtID];
        uint256 delta;
        bool plusOrMinus; // True if the stake is increasing, false otherwise

        if (_stake != 0) {
            // Check against locked tokens in case the min stake was lowered.
            if (_stake < courts[_subcourtID].minStake || _stake < juror.lockedTokens[_subcourtID]) return false;
        }

        uint256 sortitionFlag = 1 << uint256(SortitionFlags.PreStakeHook);
        for (uint256 i = 0; i < sortitionModules.length; i++) {
            if (sortitionFlag & sortitionModuleData[sortitionModules[i]].flags == sortitionFlag) {
                ISortitionModule.Result result = sortitionModules[i].preStakeHook(
                    _account,
                    _subcourtID,
                    _stake,
                    _penalty
                );
                if (result == ISortitionModule.Result.False) {
                    return false;
                } else if (result == ISortitionModule.Result.True) {
                    return true;
                }
            }
        }

        uint256 transferredAmount;
        if (_stake >= currentStake) {
            transferredAmount = _stake - currentStake;
            if (transferredAmount > 0) {
                if (safeTransferFrom(_account, address(this), transferredAmount)) {
                    if (currentStake == 0) {
                        juror.subcourtIDs.push(_subcourtID);
                    }
                } else {
                    return false;
                }
            }
            plusOrMinus = true;
            delta = _stake - currentStake;
        } else {
            if (_stake == 0) {
                // Keep locked tokens in the contract and release them after dispute is executed.
                transferredAmount = currentStake - juror.lockedTokens[_subcourtID] - _penalty;
                if (transferredAmount > 0) {
                    if (safeTransfer(_account, transferredAmount)) {
                        for (uint256 i = 0; i < juror.subcourtIDs.length; i++) {
                            if (juror.subcourtIDs[i] == _subcourtID) {
                                juror.subcourtIDs[i] = juror.subcourtIDs[juror.subcourtIDs.length - 1];
                                juror.subcourtIDs.pop();
                                break;
                            }
                        }
                    } else {
                        return false;
                    }
                }
            } else {
                transferredAmount = currentStake - _stake - _penalty;
                if (transferredAmount > 0) {
                    if (!safeTransfer(_account, transferredAmount)) {
                        return false;
                    }
                }
                delta = currentStake - _stake;
            }
        }

        // Update juror's records in the current and in parent subcourts.
        sortitionFlag = 1 << uint256(SortitionFlags.StoreStakeValues);
        bool finished = false;
        uint256 currentSubcourtID = _subcourtID;
        while (!finished) {
            for (uint256 i = 0; i < sortitionModules.length; i++) {
                if (sortitionFlag & sortitionModuleData[sortitionModules[i]].flags == sortitionFlag) {
                    sortitionModules[i].set(bytes32(currentSubcourtID), _stake, stakePathID);
                }
            }
            juror.stakedTokens[uint96(currentSubcourtID)] = plusOrMinus
                ? juror.stakedTokens[uint96(currentSubcourtID)] + delta
                : juror.stakedTokens[uint96(currentSubcourtID)] - delta;
            if (currentSubcourtID == GENERAL_COURT) finished = true;
            else currentSubcourtID = courts[currentSubcourtID].parent;
        }

        emit StakeSet(_account, _subcourtID, _stake);

        return true;
    }

    /** @dev Gets a subcourt ID, the minimum number of jurors and an ID of a dispute kit from a specified extra data bytes array.
     *  Note that if extradata contains an incorrect value then this value will be switched to default.
     *  @param _extraData The extra data bytes array. The first 32 bytes are the subcourt ID, the next are the minimum number of jurors and the last are the dispute kit ID.
     *  @return subcourtID The subcourt ID.
     *  @return minJurors The minimum number of jurors required.
     *  @return disputeKitID The ID of the dispute kit.
     */
    function extraDataToSubcourtIDMinJurorsDisputeKit(bytes memory _extraData)
        internal
        view
        returns (
            uint96 subcourtID,
            uint256 minJurors,
            uint256 disputeKitID
        )
    {
        // Note that if the extradata doesn't contain 32 bytes for the dispute kit ID it'll return the default 0 index.
        if (_extraData.length >= 64) {
            assembly {
                // solium-disable-line security/no-inline-assembly
                subcourtID := mload(add(_extraData, 0x20))
                minJurors := mload(add(_extraData, 0x40))
                disputeKitID := mload(add(_extraData, 0x60))
            }
            if (subcourtID == FORKING_COURT || subcourtID >= courts.length) {
                subcourtID = GENERAL_COURT;
            }
            if (minJurors == 0) {
                minJurors = MIN_JURORS;
            }
            if (disputeKitID == NULL_DISPUTE_KIT || disputeKitID >= disputeKitNodes.length) {
                disputeKitID = DISPUTE_KIT_CLASSIC; // 0 index is not used.
            }
        } else {
            subcourtID = GENERAL_COURT;
            minJurors = MIN_JURORS;
            disputeKitID = DISPUTE_KIT_CLASSIC;
        }
    }

    /** @dev Packs an account and a subcourt ID into a stake path ID.
     *  @param _account The address of the juror to pack.
     *  @param _subcourtID The subcourt ID to pack.
     *  @return stakePathID The stake path ID.
     */
    function accountAndSubcourtIDToStakePathID(address _account, uint96 _subcourtID)
        internal
        pure
        returns (bytes32 stakePathID)
    {
        assembly {
            // solium-disable-line security/no-inline-assembly
            let ptr := mload(0x40)
            for {
                let i := 0x00
            } lt(i, 0x14) {
                i := add(i, 0x01)
            } {
                mstore8(add(ptr, i), byte(add(0x0c, i), _account))
            }
            for {
                let i := 0x14
            } lt(i, 0x20) {
                i := add(i, 0x01)
            } {
                mstore8(add(ptr, i), byte(i, _subcourtID))
            }
            stakePathID := mload(ptr)
        }
    }

    /** @dev Calls transfer() without reverting.
     *  @param _to Recepient address.
     *  @param _value Amount transferred.
     *  @return Whether transfer succeeded or not.
     */
    function safeTransfer(address _to, uint256 _value) internal returns (bool) {
        (bool success, bytes memory data) = address(pinakion).call(
            abi.encodeWithSelector(IERC20.transfer.selector, _to, _value)
        );
        return (success && (data.length == 0 || abi.decode(data, (bool))));
    }

    /** @dev Calls transferFrom() without reverting.
     *  @param _from Sender address.
     *  @param _to Recepient address.
     *  @param _value Amount transferred.
     *  @return Whether transfer succeeded or not.
     */
    function safeTransferFrom(
        address _from,
        address _to,
        uint256 _value
    ) internal returns (bool) {
        (bool success, bytes memory data) = address(pinakion).call(
            abi.encodeWithSelector(IERC20.transferFrom.selector, _from, _to, _value)
        );
        return (success && (data.length == 0 || abi.decode(data, (bool))));
    }
}<|MERGE_RESOLUTION|>--- conflicted
+++ resolved
@@ -95,12 +95,7 @@
     uint96 public constant FORKING_COURT = 0; // Index of the forking court.
     uint96 public constant GENERAL_COURT = 1; // Index of the default (general) court.
     uint256 public constant NULL_DISPUTE_KIT = 0; // Null pattern to indicate a top-level DK which has no parent.
-<<<<<<< HEAD
-    uint256 public constant DISPUTE_KIT_CLASSIC_INDEX = 1; // Index of the default DK. 0 index is skipped.
-=======
     uint256 public constant DISPUTE_KIT_CLASSIC = 1; // Index of the default DK. 0 index is skipped.
-    uint256 public constant MAX_STAKE_PATHS = 4; // The maximum number of stake paths a juror can have.
->>>>>>> da0cc77e
     uint256 public constant MIN_JURORS = 3; // The global default minimum number of jurors in a dispute.
     uint256 public constant ALPHA_DIVISOR = 1e4; // The number to divide `Court.alpha` by.
     uint256 public constant NON_PAYABLE_AMOUNT = (2**256 - 2) / 2; // An amount higher than the supply of ETH.
@@ -124,11 +119,7 @@
     // *              Events               * //
     // ************************************* //
 
-<<<<<<< HEAD
     event StakeSet(address indexed _address, uint256 _subcourtID, uint256 _amount);
-=======
-    event NewPhase(Phase _phase);
->>>>>>> da0cc77e
     event NewPeriod(uint256 indexed _disputeID, Period _period);
     event StakeSet(address indexed _address, uint256 _subcourtID, uint256 _amount, uint256 _newTotalStake);
     event AppealPossible(uint256 indexed _disputeID, IArbitrable indexed _arbitrable);
@@ -143,7 +134,6 @@
         uint256 _feeForJuror,
         uint256 _jurorsForCourtJump,
         uint256[4] _timesPerPeriod,
-        uint256 _sortitionSumTreeK,
         uint256[] _supportedDisputeKits
     );
     event SubcourtModified(uint96 indexed _subcourtID, string _param);
@@ -208,37 +198,21 @@
         governor = _governor;
         pinakion = _pinakion;
         jurorProsecutionModule = _jurorProsecutionModule;
-        minStakingTime = _phaseTimeouts[0];
-        maxFreezingTime = _phaseTimeouts[1];
-        lastPhaseChange = block.timestamp;
 
         // NULL_DISPUTE_KIT: an empty element at index 0 to indicate when a node has no parent.
         disputeKitNodes.push();
 
         // DISPUTE_KIT_CLASSIC
         disputeKitNodes.push(
-<<<<<<< HEAD
             DisputeKitNode({parent: 0, children: new uint256[](0), disputeKit: _disputeKit, depthLevel: 0})
         );
+        emit DisputeKitCreated(DISPUTE_KIT_CLASSIC, _disputeKit, NULL_DISPUTE_KIT);
         disputeKitToSortition[_disputeKit] = _sortitionModuleAddress;
-
-        // Create the Forking court.
-=======
-            DisputeKitNode({
-                parent: NULL_DISPUTE_KIT,
-                children: new uint256[](0),
-                disputeKit: _disputeKit,
-                needsFreezing: false,
-                depthLevel: 0
-            })
-        );
-        emit DisputeKitCreated(DISPUTE_KIT_CLASSIC, _disputeKit, NULL_DISPUTE_KIT);
 
         // FORKING_COURT
         // TODO: Fill the properties for the Forking court, emit SubcourtCreated.
->>>>>>> da0cc77e
         courts.push();
-        sortitionSumTrees.createTree(bytes32(uint256(FORKING_COURT)), _sortitionSumTreeK);
+        _sortitionModuleAddress.initialize(bytes32(FORKING_COURT), _sortitionExtraData);
 
         // GENERAL_COURT
         Court storage court = courts.push();
@@ -250,20 +224,16 @@
         court.feeForJuror = _courtParameters[2];
         court.jurorsForCourtJump = _courtParameters[3];
         court.timesPerPeriod = _timesPerPeriod;
-<<<<<<< HEAD
-        court.supportedDisputeKits[DISPUTE_KIT_CLASSIC_INDEX] = true;
 
         SortitionModuleStruct storage sortitionModule = sortitionModuleData[_sortitionModuleAddress];
         sortitionModule.flags = _sortitionModuleFlags;
         sortitionModules.push(_sortitionModuleAddress);
 
-        _sortitionModuleAddress.initialize(bytes32(FORKING_COURT), _sortitionExtraData);
         _sortitionModuleAddress.initialize(bytes32(GENERAL_COURT), _sortitionExtraData);
 
         sortitionModule.courtInitialized[bytes32(FORKING_COURT)] = true;
         sortitionModule.courtInitialized[bytes32(GENERAL_COURT)] = true;
-=======
-        sortitionSumTrees.createTree(bytes32(uint256(GENERAL_COURT)), _sortitionSumTreeK);
+
         emit SubcourtCreated(
             1,
             court.parent,
@@ -273,11 +243,9 @@
             _courtParameters[2],
             _courtParameters[3],
             _timesPerPeriod,
-            _sortitionSumTreeK,
             new uint256[](0)
         );
         enableDisputeKit(GENERAL_COURT, DISPUTE_KIT_CLASSIC, true);
->>>>>>> da0cc77e
     }
 
     // ************************ //
@@ -437,7 +405,6 @@
             _feeForJuror,
             _jurorsForCourtJump,
             _timesPerPeriod,
-            _sortitionSumTreeK,
             _supportedDisputeKits
         );
     }
