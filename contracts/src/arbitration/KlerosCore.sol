// SPDX-License-Identifier: MIT

/**
 *  @authors: [@unknownunknown1, @jaybuidl]
 *  @reviewers: []
 *  @auditors: []
 *  @bounties: []
 *  @deployments: []
 */

pragma solidity ^0.8;

import "@openzeppelin/contracts/token/ERC20/IERC20.sol";
import "./IArbitrator.sol";
import "./IDisputeKit.sol";
import "../data-structures/ISortitionModule.sol";

/**
 *  @title KlerosCore
 *  Core arbitrator contract for Kleros v2.
 *  Note that this contract trusts the token and the dispute kit contracts.
 */
contract KlerosCore is IArbitrator {
    // ************************************* //
    // *         Enums / Structs           * //
    // ************************************* //

    enum Period {
        evidence, // Evidence can be submitted. This is also when drawing has to take place.
        commit, // Jurors commit a hashed vote. This is skipped for courts without hidden votes.
        vote, // Jurors reveal/cast their vote depending on whether the court has hidden votes or not.
        appeal, // The dispute can be appealed.
        execution // Tokens are redistributed and the ruling is executed.
    }

    struct Court {
        uint96 parent; // The parent court.
        bool hiddenVotes; // Whether to use commit and reveal or not.
        uint256[] children; // List of child courts.
        uint256 minStake; // Minimum tokens needed to stake in the court.
        uint256 alpha; // Basis point of tokens that are lost when incoherent.
        uint256 feeForJuror; // Arbitration fee paid per juror.
        uint256 jurorsForCourtJump; // The appeal after the one that reaches this number of jurors will go to the parent court if any.
        uint256[4] timesPerPeriod; // The time allotted to each dispute period in the form `timesPerPeriod[period]`.
        mapping(uint256 => bool) supportedDisputeKits; // True if DK with this ID is supported by the court.
    }

    struct Dispute {
        uint96 subcourtID; // The ID of the subcourt the dispute is in.
        IArbitrable arbitrated; // The arbitrable contract.
        Period period; // The current period of the dispute.
        bool ruled; // True if the ruling has been executed, false otherwise.
        uint256 lastPeriodChange; // The last time the period was changed.
        Round[] rounds;
    }

    struct Round {
        uint256 disputeKitID; // Index of the dispute kit in the array.
        uint256 tokensAtStakePerJuror; // The amount of tokens at stake for each juror in this round.
        uint256 totalFeesForJurors; // The total juror fees paid in this round.
        uint256 nbVotes; // The total number of votes the dispute can possibly have in the current round. Former votes[_round].length.
        uint256 repartitions; // A counter of reward repartitions made in this round.
        uint256 penalties; // The amount of tokens collected from penalties in this round.
        address[] drawnJurors; // Addresses of the jurors that were drawn in this round.
    }

    struct Juror {
        uint96[] subcourtIDs; // The IDs of subcourts where the juror's stake path ends. A stake path is a path from the general court to a court the juror directly staked in using `_setStake`.
        mapping(uint96 => uint256) stakedTokens; // The number of tokens the juror has staked in the subcourt in the form `stakedTokens[subcourtID]`.
        mapping(uint96 => uint256) lockedTokens; // The number of tokens the juror has locked in the subcourt in the form `lockedTokens[subcourtID]`.
    }

    struct DisputeKitNode {
        uint256 parent; // Index of the parent dispute kit. If it's 0 then this DK is a root.
        uint256[] children; // List of child dispute kits.
        IDisputeKit disputeKit; // The dispute kit implementation.
        uint256 depthLevel; // How far this DK is from the root. 0 for root DK.
    }

    // ************************************* //
    // *             Storage               * //
    // ************************************* //

    uint96 public constant FORKING_COURT = 0; // Index of the forking court.
    uint96 public constant GENERAL_COURT = 1; // Index of the default (general) court.
    uint256 public constant NULL_DISPUTE_KIT = 0; // Null pattern to indicate a top-level DK which has no parent.
    uint256 public constant DISPUTE_KIT_CLASSIC = 1; // Index of the default DK. 0 index is skipped.
    uint256 public constant MIN_JURORS = 3; // The global default minimum number of jurors in a dispute.
    uint256 public constant ALPHA_DIVISOR = 1e4; // The number to divide `Court.alpha` by.
    uint256 public constant NON_PAYABLE_AMOUNT = (2**256 - 2) / 2; // An amount higher than the supply of ETH.
    uint256 public constant SEARCH_ITERATIONS = 10; // Number of iterations to search for suitable parent court before jumping to the top court.

    address public governor; // The governor of the contract.
    IERC20 public pinakion; // The Pinakion token contract.
    // TODO: interactions with jurorProsecutionModule.
    address public jurorProsecutionModule; // The module for juror's prosecution.
    ISortitionModule public sortitionModule; // Sortition module for drawing.

    Court[] public courts; // The subcourts.
    DisputeKitNode[] public disputeKitNodes; // The list of DisputeKitNode, indexed by DisputeKitID.
    Dispute[] public disputes; // The disputes.

    mapping(address => Juror) internal jurors; // The jurors.

    // ************************************* //
    // *              Events               * //
    // ************************************* //

    event StakeSet(address indexed _address, uint256 _subcourtID, uint256 _amount);
    event NewPeriod(uint256 indexed _disputeID, Period _period);
    event StakeSet(address indexed _address, uint256 _subcourtID, uint256 _amount, uint256 _newTotalStake);
    event AppealPossible(uint256 indexed _disputeID, IArbitrable indexed _arbitrable);
    event AppealDecision(uint256 indexed _disputeID, IArbitrable indexed _arbitrable);
    event Draw(address indexed _address, uint256 indexed _disputeID, uint256 _roundID, uint256 _voteID);
    event SubcourtCreated(
        uint256 indexed _subcourtID,
        uint96 indexed _parent,
        bool _hiddenVotes,
        uint256 _minStake,
        uint256 _alpha,
        uint256 _feeForJuror,
        uint256 _jurorsForCourtJump,
        uint256[4] _timesPerPeriod,
        uint256[] _supportedDisputeKits
    );
    event SubcourtModified(uint96 indexed _subcourtID, string _param);
    event DisputeKitCreated(
        uint256 indexed _disputeKitID,
        IDisputeKit indexed _disputeKitAddress,
        uint256 indexed _parent
    );
    event DisputeKitEnabled(uint96 indexed _subcourtID, uint256 indexed _disputeKitID, bool indexed _enable);
    event CourtJump(
        uint256 indexed _disputeID,
        uint256 indexed _roundID,
        uint96 indexed _fromSubcourtID,
        uint96 _toSubcourtID
    );
    event DisputeKitJump(
        uint256 indexed _disputeID,
        uint256 indexed _roundID,
        uint256 indexed _fromDisputeKitID,
        uint256 _toDisputeKitID
    );
    event TokenAndETHShift(
        address indexed _account,
        uint256 indexed _disputeID,
        int256 _tokenAmount,
        int256 _ethAmount
    );

    // ************************************* //
    // *        Function Modifiers         * //
    // ************************************* //

    modifier onlyByGovernor() {
        require(governor == msg.sender, "Governor only");
        _;
    }

    /** @dev Constructor.
     *  @param _governor The governor's address.
     *  @param _pinakion The address of the token contract.
     *  @param _jurorProsecutionModule The address of the juror prosecution module.
     *  @param _disputeKit The address of the default dispute kit.
     *  @param _hiddenVotes The `hiddenVotes` property value of the general court.
     *  @param _courtParameters Numeric parameters of General court (minStake, alpha, feeForJuror and jurorsForCourtJump respectively).
     *  @param _timesPerPeriod The `timesPerPeriod` property value of the general court.
     *  @param _sortitionExtraData The extra data for sortition module.
     *  @param _sortitionModuleAddress The sortition module responsible for sortition of the jurors.
     */
    constructor(
        address _governor,
        IERC20 _pinakion,
        address _jurorProsecutionModule,
        IDisputeKit _disputeKit,
        bool _hiddenVotes,
        uint256[4] memory _courtParameters,
        uint256[4] memory _timesPerPeriod,
        bytes memory _sortitionExtraData,
        ISortitionModule _sortitionModuleAddress,
        uint256 _sortitionModuleFlags
    ) {
        governor = _governor;
        pinakion = _pinakion;
        jurorProsecutionModule = _jurorProsecutionModule;

        // NULL_DISPUTE_KIT: an empty element at index 0 to indicate when a node has no parent.
        disputeKitNodes.push();

        // DISPUTE_KIT_CLASSIC
        disputeKitNodes.push(
            DisputeKitNode({parent: 0, children: new uint256[](0), disputeKit: _disputeKit, depthLevel: 0})
        );
        emit DisputeKitCreated(DISPUTE_KIT_CLASSIC, _disputeKit, NULL_DISPUTE_KIT);

        // FORKING_COURT
        // TODO: Fill the properties for the Forking court, emit SubcourtCreated.
        courts.push();
        _sortitionModuleAddress.initialize(bytes32(uint256(FORKING_COURT)), _sortitionExtraData);

        // GENERAL_COURT
        Court storage court = courts.push();
        court.parent = FORKING_COURT;
        court.children = new uint256[](0);
        court.hiddenVotes = _hiddenVotes;
        court.minStake = _courtParameters[0];
        court.alpha = _courtParameters[1];
        court.feeForJuror = _courtParameters[2];
        court.jurorsForCourtJump = _courtParameters[3];
        court.timesPerPeriod = _timesPerPeriod;

        sortitionModule = _sortitionModuleAddress;

        sortitionModule.initialize(bytes32(uint256(GENERAL_COURT)), _sortitionExtraData);

        emit SubcourtCreated(
            1,
            court.parent,
            _hiddenVotes,
            _courtParameters[0],
            _courtParameters[1],
            _courtParameters[2],
            _courtParameters[3],
            _timesPerPeriod,
            new uint256[](0)
        );
        enableDisputeKit(GENERAL_COURT, DISPUTE_KIT_CLASSIC, true);
    }

    // ************************ //
    // *      Governance      * //
    // ************************ //

    /** @dev Allows the governor to call anything on behalf of the contract.
     *  @param _destination The destination of the call.
     *  @param _amount The value sent with the call.
     *  @param _data The data sent with the call.
     */
    function executeGovernorProposal(
        address _destination,
        uint256 _amount,
        bytes memory _data
    ) external onlyByGovernor {
        (bool success, ) = _destination.call{value: _amount}(_data);
        require(success, "Unsuccessful call");
    }

    /** @dev Changes the `governor` storage variable.
     *  @param _governor The new value for the `governor` storage variable.
     */
    function changeGovernor(address payable _governor) external onlyByGovernor {
        governor = _governor;
    }

    /** @dev Changes the `pinakion` storage variable.
     *  @param _pinakion The new value for the `pinakion` storage variable.
     */
    function changePinakion(IERC20 _pinakion) external onlyByGovernor {
        pinakion = _pinakion;
    }

    /** @dev Changes the `jurorProsecutionModule` storage variable.
     *  @param _jurorProsecutionModule The new value for the `jurorProsecutionModule` storage variable.
     */
    function changeJurorProsecutionModule(address _jurorProsecutionModule) external onlyByGovernor {
        jurorProsecutionModule = _jurorProsecutionModule;
    }

    /** @dev Changes the `_sortitionModule` storage variable.
     *  Note that the new module should be initialized for all courts.
     *  @param _sortitionModule The new value for the `sortitionModule` storage variable.
     */
    function changeSortitionModule(ISortitionModule _sortitionModule) external onlyByGovernor {
        sortitionModule = _sortitionModule;
    }

    /** @dev Initializes sortition module for the courts.
     *  @param _sortitionExtraData Extra data for sortition module.
     *  @param _cursor Index of the court from where to start iterating.
     *  @param _count Number of iterations to go through. If 0, iterates until the end.
     */
    function initializeSortitionModule(
        bytes memory _sortitionExtraData,
        uint256 _cursor,
        uint256 _count
    ) external onlyByGovernor {
        for (uint256 i = _cursor; i < courts.length && (_count == 0 || i < _cursor + _count); i++) {
            sortitionModule.initialize(bytes32(i), _sortitionExtraData);
        }
    }

    /** @dev Add a new supported dispute kit module to the court.
     *  @param _disputeKitAddress The address of the dispute kit contract.
     *  @param _parent The ID of the parent dispute kit. It is left empty when root DK is created.
     *  Note that the root DK must be supported by the general court.
     */
    function addNewDisputeKit(IDisputeKit _disputeKitAddress, uint256 _parent) external onlyByGovernor {
        uint256 disputeKitID = disputeKitNodes.length;
        require(_parent < disputeKitID, "!Parent");
        uint256 depthLevel;
        if (_parent != NULL_DISPUTE_KIT) {
            depthLevel = disputeKitNodes[_parent].depthLevel + 1;
            // It should be always possible to reach the root from the leaf with the defined number of search iterations.
            require(depthLevel < SEARCH_ITERATIONS, "Depth level max");
        }
        disputeKitNodes.push(
            DisputeKitNode({
                parent: _parent,
                children: new uint256[](0),
                disputeKit: _disputeKitAddress,
                depthLevel: depthLevel
            })
        );

        disputeKitNodes[_parent].children.push(disputeKitID);
        emit DisputeKitCreated(disputeKitID, _disputeKitAddress, _parent);
        if (_parent == NULL_DISPUTE_KIT) {
            // A new dispute kit tree root should always be supported by the General court.
            enableDisputeKit(GENERAL_COURT, disputeKitID, true);
        }
    }

    /** @dev Creates a subcourt under a specified parent court.
     *  @param _parent The `parent` property value of the subcourt.
     *  @param _hiddenVotes The `hiddenVotes` property value of the subcourt.
     *  @param _minStake The `minStake` property value of the subcourt.
     *  @param _alpha The `alpha` property value of the subcourt.
     *  @param _feeForJuror The `feeForJuror` property value of the subcourt.
     *  @param _jurorsForCourtJump The `jurorsForCourtJump` property value of the subcourt.
     *  @param _timesPerPeriod The `timesPerPeriod` property value of the subcourt.
     *  @param _sortitionExtraData Extra data for sortition module.
     *  @param _supportedDisputeKits Indexes of dispute kits that this subcourt will support.
     */
    function createSubcourt(
        uint96 _parent,
        bool _hiddenVotes,
        uint256 _minStake,
        uint256 _alpha,
        uint256 _feeForJuror,
        uint256 _jurorsForCourtJump,
        uint256[4] memory _timesPerPeriod,
        bytes memory _sortitionExtraData,
        uint256[] memory _supportedDisputeKits
    ) external onlyByGovernor {
        require(courts[_parent].minStake <= _minStake, "MinStake lower than parent court");
        require(_supportedDisputeKits.length > 0, "!Supported DK");
        require(_parent != FORKING_COURT, "Invalid: Forking court as parent");

        uint256 subcourtID = courts.length;
        Court storage court = courts.push();

        for (uint256 i = 0; i < _supportedDisputeKits.length; i++) {
            require(
                _supportedDisputeKits[i] > 0 && _supportedDisputeKits[i] < disputeKitNodes.length,
                "Wrong DK index"
            );
            court.supportedDisputeKits[_supportedDisputeKits[i]] = true;
        }

        court.parent = _parent;
        court.children = new uint256[](0);
        court.hiddenVotes = _hiddenVotes;
        court.minStake = _minStake;
        court.alpha = _alpha;
        court.feeForJuror = _feeForJuror;
        court.jurorsForCourtJump = _jurorsForCourtJump;
        court.timesPerPeriod = _timesPerPeriod;

        sortitionModule.initialize(bytes32(subcourtID), _sortitionExtraData);

        // Update the parent.
        courts[_parent].children.push(subcourtID);
        emit SubcourtCreated(
            subcourtID,
            _parent,
            _hiddenVotes,
            _minStake,
            _alpha,
            _feeForJuror,
            _jurorsForCourtJump,
            _timesPerPeriod,
            _supportedDisputeKits
        );
    }

    /** @dev Changes the `minStake` property value of a specified subcourt. Don't set to a value lower than its parent's `minStake` property value.
     *  @param _subcourtID The ID of the subcourt.
     *  @param _minStake The new value for the `minStake` property value.
     */
    function changeSubcourtMinStake(uint96 _subcourtID, uint256 _minStake) external onlyByGovernor {
        require(
            _subcourtID == GENERAL_COURT || courts[courts[_subcourtID].parent].minStake <= _minStake,
            "MinStake lower than parent court"
        );
        for (uint256 i = 0; i < courts[_subcourtID].children.length; i++) {
            require(courts[courts[_subcourtID].children[i]].minStake >= _minStake, "MinStake lower than parent court");
        }

        courts[_subcourtID].minStake = _minStake;
        emit SubcourtModified(_subcourtID, "minStake");
    }

    /** @dev Changes the `alpha` property value of a specified subcourt.
     *  @param _subcourtID The ID of the subcourt.
     *  @param _alpha The new value for the `alpha` property value.
     */
    function changeSubcourtAlpha(uint96 _subcourtID, uint256 _alpha) external onlyByGovernor {
        courts[_subcourtID].alpha = _alpha;
        emit SubcourtModified(_subcourtID, "alpha");
    }

    /** @dev Changes the `feeForJuror` property value of a specified subcourt.
     *  @param _subcourtID The ID of the subcourt.
     *  @param _feeForJuror The new value for the `feeForJuror` property value.
     */
    function changeSubcourtJurorFee(uint96 _subcourtID, uint256 _feeForJuror) external onlyByGovernor {
        courts[_subcourtID].feeForJuror = _feeForJuror;
        emit SubcourtModified(_subcourtID, "feeForJuror");
    }

    /** @dev Changes the `jurorsForCourtJump` property value of a specified subcourt.
     *  @param _subcourtID The ID of the subcourt.
     *  @param _jurorsForCourtJump The new value for the `jurorsForCourtJump` property value.
     */
    function changeSubcourtJurorsForJump(uint96 _subcourtID, uint256 _jurorsForCourtJump) external onlyByGovernor {
        courts[_subcourtID].jurorsForCourtJump = _jurorsForCourtJump;
        emit SubcourtModified(_subcourtID, "jurorsForCourtJump");
    }

    /** @dev Changes the `hiddenVotes` property value of a specified subcourt.
     *  @param _subcourtID The ID of the subcourt.
     *  @param _hiddenVotes The new value for the `hiddenVotes` property value.
     */
    function changeSubcourtHiddenVotes(uint96 _subcourtID, bool _hiddenVotes) external onlyByGovernor {
        courts[_subcourtID].hiddenVotes = _hiddenVotes;
        emit SubcourtModified(_subcourtID, "hiddenVotes");
    }

    /** @dev Changes the `timesPerPeriod` property value of a specified subcourt.
     *  @param _subcourtID The ID of the subcourt.
     *  @param _timesPerPeriod The new value for the `timesPerPeriod` property value.
     */
    function changeSubcourtTimesPerPeriod(uint96 _subcourtID, uint256[4] memory _timesPerPeriod)
        external
        onlyByGovernor
    {
        courts[_subcourtID].timesPerPeriod = _timesPerPeriod;
        emit SubcourtModified(_subcourtID, "timesPerPeriod");
    }

    /** @dev Adds/removes court's support for specified dispute kits.
     *  @param _subcourtID The ID of the subcourt.
     *  @param _disputeKitIDs The IDs of dispute kits which support should be added/removed.
     *  @param _enable Whether add or remove the dispute kits from the subcourt.
     */
    function enableDisputeKits(
        uint96 _subcourtID,
        uint256[] memory _disputeKitIDs,
        bool _enable
    ) external onlyByGovernor {
        Court storage subcourt = courts[_subcourtID];
        for (uint256 i = 0; i < _disputeKitIDs.length; i++) {
            if (_enable) {
                require(_disputeKitIDs[i] > 0 && _disputeKitIDs[i] < disputeKitNodes.length, "Wrong DK index");
                enableDisputeKit(_subcourtID, _disputeKitIDs[i], true);
            } else {
                require(
                    !(_subcourtID == GENERAL_COURT && disputeKitNodes[_disputeKitIDs[i]].parent == NULL_DISPUTE_KIT),
                    "Can't disable Root DK in General"
                );
                enableDisputeKit(_subcourtID, _disputeKitIDs[i], false);
            }
        }
    }

    // ************************************* //
    // *         State Modifiers           * //
    // ************************************* //

    /** @dev Sets the caller's stake in a subcourt.
     *  @param _subcourtID The ID of the subcourt.
     *  @param _stake The new stake.
     */
    function setStake(uint96 _subcourtID, uint256 _stake) external {
        require(setStakeForAccount(msg.sender, _subcourtID, _stake, 0), "Staking failed");
    }

<<<<<<< HEAD
    function setStakeBySortitionModule(
        address _account,
        uint96 _subcourtID,
        uint256 _stake,
        uint256 _penalty
    ) external {
        require(msg.sender == address(sortitionModule), "Wrong caller");
        setStakeForAccount(_account, _subcourtID, _stake, _penalty);
=======
    /** @dev Executes the next delayed stakes.
     *  @param _iterations The number of delayed stakes to execute.
     */
    function executeDelayedStakes(uint256 _iterations) external {
        require(phase == Phase.staking, "!Staking phase.");

        uint256 actualIterations = (delayedStakeReadIndex + _iterations) - 1 > delayedStakeWriteIndex
            ? (delayedStakeWriteIndex - delayedStakeReadIndex) + 1
            : _iterations;
        uint256 newDelayedStakeReadIndex = delayedStakeReadIndex + actualIterations;

        for (uint256 i = delayedStakeReadIndex; i < newDelayedStakeReadIndex; i++) {
            DelayedStake storage delayedStake = delayedStakes[i];
            setStakeForAccount(delayedStake.account, delayedStake.subcourtID, delayedStake.stake, delayedStake.penalty);
            delete delayedStakes[i];
        }
        delayedStakeReadIndex = newDelayedStakeReadIndex;
>>>>>>> 9aaef903
    }

    /** @dev Creates a dispute. Must be called by the arbitrable contract.
     *  @param _numberOfChoices Number of choices for the jurors to choose from.
     *  @param _extraData Additional info about the dispute. We use it to pass the ID of the dispute's subcourt (first 32 bytes),
     *  the minimum number of jurors required (next 32 bytes) and the ID of the specific dispute kit (last 32 bytes).
     *  @return disputeID The ID of the created dispute.
     */
    function createDispute(uint256 _numberOfChoices, bytes memory _extraData)
        external
        payable
        override
        returns (uint256 disputeID)
    {
        require(msg.value >= arbitrationCost(_extraData), "ETH too low for arbitration cost");

        (uint96 subcourtID, , uint256 disputeKitID) = extraDataToSubcourtIDMinJurorsDisputeKit(_extraData);
        require(courts[subcourtID].supportedDisputeKits[disputeKitID], "DK unsupported by subcourt");

        disputeID = disputes.length;
        Dispute storage dispute = disputes.push();
        dispute.subcourtID = subcourtID;
        dispute.arbitrated = IArbitrable(msg.sender);
        dispute.lastPeriodChange = block.timestamp;

        IDisputeKit disputeKit = disputeKitNodes[disputeKitID].disputeKit;
        Court storage court = courts[dispute.subcourtID];
        Round storage round = dispute.rounds.push();
        round.nbVotes = msg.value / court.feeForJuror;
        round.disputeKitID = disputeKitID;
        round.tokensAtStakePerJuror = (court.minStake * court.alpha) / ALPHA_DIVISOR;
        round.totalFeesForJurors = msg.value;

        sortitionModule.createDisputeHook(disputeID, 0); // Default round ID.

        disputeKit.createDispute(disputeID, _numberOfChoices, _extraData, round.nbVotes);
        emit DisputeCreation(disputeID, IArbitrable(msg.sender));
    }

<<<<<<< HEAD
=======
    /** @dev Switches the phases between Staking and Freezing, also signal the switch to the dispute kits.
     */
    function passPhase() external {
        if (phase == Phase.staking) {
            require(block.timestamp - lastPhaseChange >= minStakingTime, "MinStakingTime not passed");
            require(disputesKitIDsThatNeedFreezing.length > 0, "No DK needs freezing");
            phase = Phase.freezing;
            freezeBlock = block.number;
        } else {
            // phase == Phase.freezing
            bool timeout = this.freezingPhaseTimeout();
            for (int256 i = int256(disputesKitIDsThatNeedFreezing.length) - 1; i >= 0; --i) {
                uint256 disputeKitID = disputesKitIDsThatNeedFreezing[uint256(i)];
                IDisputeKit disputeKit = disputeKitNodes[disputesKitIDsThatNeedFreezing[uint256(i)]].disputeKit;
                if (timeout && !disputeKit.isResolving()) {
                    // Force the dispute kit to be ready for Staking phase.
                    disputeKit.passPhase(); // Should not be called if already in Resolving phase, because it reverts.
                    require(disputeKit.isResolving(), "Some DK not in Resolving phase");
                } else {
                    // Check if the dispute kit is ready for Staking phase.
                    require(disputeKit.isResolving(), "Some DK not in Resolving phase");
                    if (disputeKit.disputesWithoutJurors() == 0) {
                        // The dispute kit had time to finish drawing jurors for all its disputes.
                        disputeKitNodes[disputeKitID].needsFreezing = false;
                        if (i < int256(disputesKitIDsThatNeedFreezing.length) - 1) {
                            // This is not the last element so copy the last element to the current one, then pop.
                            disputesKitIDsThatNeedFreezing[uint256(i)] = disputesKitIDsThatNeedFreezing[
                                disputesKitIDsThatNeedFreezing.length - 1
                            ];
                        }
                        disputesKitIDsThatNeedFreezing.pop();
                    }
                }
            }
            phase = Phase.staking;
        }
        // Should not be reached if the phase is unchanged.
        lastPhaseChange = block.timestamp;
        emit NewPhase(phase);
    }

>>>>>>> 9aaef903
    /** @dev Passes the period of a specified dispute.
     *  @param _disputeID The ID of the dispute.
     */
    function passPeriod(uint256 _disputeID) external {
        Dispute storage dispute = disputes[_disputeID];
        Court storage court = courts[dispute.subcourtID];

        uint256 currentRound = dispute.rounds.length - 1;
        Round storage round = dispute.rounds[currentRound];
        if (dispute.period == Period.evidence) {
            require(
                currentRound > 0 ||
                    block.timestamp - dispute.lastPeriodChange >= court.timesPerPeriod[uint256(dispute.period)],
                "Evidence not passed && !Appeal"
            );
            require(round.drawnJurors.length == round.nbVotes, "Dispute still drawing");
            dispute.period = court.hiddenVotes ? Period.commit : Period.vote;
        } else if (dispute.period == Period.commit) {
            require(
                block.timestamp - dispute.lastPeriodChange >= court.timesPerPeriod[uint256(dispute.period)] ||
                    disputeKitNodes[round.disputeKitID].disputeKit.areCommitsAllCast(_disputeID),
                "Commit period not passed"
            );
            dispute.period = Period.vote;
        } else if (dispute.period == Period.vote) {
            require(
                block.timestamp - dispute.lastPeriodChange >= court.timesPerPeriod[uint256(dispute.period)] ||
                    disputeKitNodes[round.disputeKitID].disputeKit.areVotesAllCast(_disputeID),
                "Vote period not passed"
            );
            dispute.period = Period.appeal;
            emit AppealPossible(_disputeID, dispute.arbitrated);
        } else if (dispute.period == Period.appeal) {
            require(
                block.timestamp - dispute.lastPeriodChange >= court.timesPerPeriod[uint256(dispute.period)],
                "Appeal period not passed"
            );
            dispute.period = Period.execution;
        } else if (dispute.period == Period.execution) {
            revert("Dispute period is final");
        }

        dispute.lastPeriodChange = block.timestamp;
        emit NewPeriod(_disputeID, dispute.period);
    }

    /** @dev Draws jurors for the dispute. Can be called in parts.
     *  @param _disputeID The ID of the dispute.
     *  @param _iterations The number of iterations to run.
     */
    function draw(uint256 _disputeID, uint256 _iterations) external {
<<<<<<< HEAD
=======
        require(phase == Phase.freezing, "Wrong phase");

>>>>>>> 9aaef903
        Dispute storage dispute = disputes[_disputeID];
        uint256 currentRound = dispute.rounds.length - 1;
        Round storage round = dispute.rounds[currentRound];
        require(dispute.period == Period.evidence, "!Evidence period");

        IDisputeKit disputeKit = disputeKitNodes[round.disputeKitID].disputeKit;

        uint256 startIndex = round.drawnJurors.length;
        uint256 endIndex = startIndex + _iterations <= round.nbVotes ? startIndex + _iterations : round.nbVotes;

        for (uint256 i = startIndex; i < endIndex; i++) {
            address drawnAddress = disputeKit.draw(_disputeID);
            if (drawnAddress != address(0)) {
                // In case no one has staked at the court yet.
                jurors[drawnAddress].lockedTokens[dispute.subcourtID] += round.tokensAtStakePerJuror;

                emit Draw(drawnAddress, _disputeID, currentRound, round.drawnJurors.length);

                round.drawnJurors.push(drawnAddress);
            }
        }
    }

    /** @dev Appeals the ruling of a specified dispute.
     *  Note: Access restricted to the Dispute Kit for this `disputeID`.
     *  @param _disputeID The ID of the dispute.
     *  @param _numberOfChoices Number of choices for the dispute. Can be required during court jump.
     *  @param _extraData Extradata for the dispute. Can be required during court jump.
     */
    function appeal(
        uint256 _disputeID,
        uint256 _numberOfChoices,
        bytes memory _extraData
    ) external payable {
        require(msg.value >= appealCost(_disputeID), "ETH too low for appeal cost");

        Dispute storage dispute = disputes[_disputeID];
        require(dispute.period == Period.appeal, "Dispute not appealable");

        Round storage round = dispute.rounds[dispute.rounds.length - 1];
        require(msg.sender == address(disputeKitNodes[round.disputeKitID].disputeKit), "Dispute Kit only");

        uint96 newSubcourtID = dispute.subcourtID;
        uint256 newDisputeKitID = round.disputeKitID;

        // Warning: the extra round must be created before calling disputeKit.createDispute()
        Round storage extraRound = dispute.rounds.push();

        if (round.nbVotes >= courts[newSubcourtID].jurorsForCourtJump) {
            // Jump to parent subcourt.
            newSubcourtID = courts[newSubcourtID].parent;

            for (uint256 i = 0; i < SEARCH_ITERATIONS; i++) {
                if (courts[newSubcourtID].supportedDisputeKits[newDisputeKitID]) {
                    break;
                } else if (disputeKitNodes[newDisputeKitID].parent != NULL_DISPUTE_KIT) {
                    newDisputeKitID = disputeKitNodes[newDisputeKitID].parent;
                } else {
                    // DK's parent has 0 index, that means we reached the root DK (0 depth level).
                    // Jump to the next parent court if the current court doesn't support any DK from this tree.
                    // Note that we don't reset newDisputeKitID in this case as, a precaution.
                    newSubcourtID = courts[newSubcourtID].parent;
                }
            }
            // We didn't find a court that is compatible with DK from this tree, so we jump directly to the top court.
            // Note that this can only happen when disputeKitID is at its root, and each root DK is supported by the top court by default.
            if (!courts[newSubcourtID].supportedDisputeKits[newDisputeKitID]) {
                newSubcourtID = GENERAL_COURT;
            }

            if (newSubcourtID != dispute.subcourtID) {
                emit CourtJump(_disputeID, dispute.rounds.length - 1, dispute.subcourtID, newSubcourtID);
            }
        }

        dispute.subcourtID = newSubcourtID;
        dispute.period = Period.evidence;
        dispute.lastPeriodChange = block.timestamp;

        Court storage court = courts[newSubcourtID];
        extraRound.nbVotes = msg.value / court.feeForJuror; // As many votes that can be afforded by the provided funds.
        extraRound.tokensAtStakePerJuror = (court.minStake * court.alpha) / ALPHA_DIVISOR;
        extraRound.totalFeesForJurors = msg.value;
        extraRound.disputeKitID = newDisputeKitID;

        IDisputeKit disputeKit = disputeKitNodes[extraRound.disputeKitID].disputeKit;

        sortitionModule.createDisputeHook(_disputeID, dispute.rounds.length - 1);

        // Dispute kit was changed, so create a dispute in the new DK contract.
        if (extraRound.disputeKitID != round.disputeKitID) {
            emit DisputeKitJump(_disputeID, dispute.rounds.length - 1, round.disputeKitID, extraRound.disputeKitID);
            disputeKit.createDispute(_disputeID, _numberOfChoices, _extraData, extraRound.nbVotes);
        }

        emit AppealDecision(_disputeID, dispute.arbitrated);
        emit NewPeriod(_disputeID, Period.evidence);
    }

    /** @dev Distribute tokens and ETH for the specific round of the dispute. Can be called in parts.
     *  @param _disputeID The ID of the dispute.
     *  @param _round The appeal round.
     *  @param _iterations The number of iterations to run.
     */
    function execute(
        uint256 _disputeID,
        uint256 _round,
        uint256 _iterations
    ) external {
        Dispute storage dispute = disputes[_disputeID];
        require(dispute.period == Period.execution, "!Execution period");

        Round storage round = dispute.rounds[_round];
        IDisputeKit disputeKit = disputeKitNodes[round.disputeKitID].disputeKit;

        uint256 end = round.repartitions + _iterations;
        uint256 penaltiesInRoundCache = round.penalties; // For saving gas.
        uint256 numberOfVotesInRound = round.drawnJurors.length;
        uint256 coherentCount = disputeKit.getCoherentCount(_disputeID, _round); // Total number of jurors that are eligible to a reward in this round.

        address account; // Address of the juror.
        uint256 degreeOfCoherence; // [0, 1] value that determines how coherent the juror was in this round, in basis points.

        if (coherentCount == 0) {
            // We loop over the votes once as there are no rewards because it is not a tie and no one in this round is coherent with the final outcome.
            if (end > numberOfVotesInRound) end = numberOfVotesInRound;
        } else {
            // We loop over the votes twice, first to collect penalties, and second to distribute them as rewards along with arbitration fees.
            if (end > numberOfVotesInRound * 2) end = numberOfVotesInRound * 2;
        }

        for (uint256 i = round.repartitions; i < end; i++) {
            if (i < numberOfVotesInRound) {
                // Penalty.
                degreeOfCoherence = disputeKit.getDegreeOfCoherence(_disputeID, _round, i);

                // Make sure the degree doesn't exceed 1, though it should be ensured by the dispute kit.
                if (degreeOfCoherence > ALPHA_DIVISOR) {
                    degreeOfCoherence = ALPHA_DIVISOR;
                }

                // Fully coherent jurors won't be penalized.
                uint256 penalty = (round.tokensAtStakePerJuror * (ALPHA_DIVISOR - degreeOfCoherence)) / ALPHA_DIVISOR;
                penaltiesInRoundCache += penalty;

                account = round.drawnJurors[i];
                jurors[account].lockedTokens[dispute.subcourtID] -= penalty; // Release this part of locked tokens.

                // Can only update the stake if it is able to cover the minStake and penalty, otherwise unstake from the court.
                if (jurors[account].stakedTokens[dispute.subcourtID] >= courts[dispute.subcourtID].minStake + penalty) {
                    uint256 newStake = jurors[account].stakedTokens[dispute.subcourtID] - penalty;
                    setStakeForAccount(account, dispute.subcourtID, newStake, penalty);
                } else if (jurors[account].stakedTokens[dispute.subcourtID] != 0) {
                    setStakeForAccount(account, dispute.subcourtID, 0, penalty);
                }

                // Unstake the juror if he lost due to inactivity.
                if (!disputeKit.isVoteActive(_disputeID, _round, i)) {
                    uint96[] memory subcourtIDs = getJurorSubcourtIDs(account);
                    for (uint256 j = 0; j < subcourtIDs.length; j++) {
                        setStakeForAccount(account, subcourtIDs[j], 0, 0);
                    }
                }
                emit TokenAndETHShift(account, _disputeID, -int256(penalty), 0);

                if (i == numberOfVotesInRound - 1) {
                    if (coherentCount == 0) {
                        // No one was coherent. Send the rewards to governor.
                        payable(governor).send(round.totalFeesForJurors);
                        safeTransfer(governor, penaltiesInRoundCache);
                    }
                }
            } else {
                // Reward.
                degreeOfCoherence = disputeKit.getDegreeOfCoherence(_disputeID, _round, i % numberOfVotesInRound);

                // Make sure the degree doesn't exceed 1, though it should be ensured by the dispute kit.
                if (degreeOfCoherence > ALPHA_DIVISOR) {
                    degreeOfCoherence = ALPHA_DIVISOR;
                }

                account = round.drawnJurors[i % numberOfVotesInRound];

                // Release the rest of the tokens of the juror for this round.
                jurors[account].lockedTokens[dispute.subcourtID] -=
                    (round.tokensAtStakePerJuror * degreeOfCoherence) /
                    ALPHA_DIVISOR;

                // Give back the locked tokens in case the juror fully unstaked earlier.
                if (jurors[account].stakedTokens[dispute.subcourtID] == 0) {
                    uint256 tokenLocked = (round.tokensAtStakePerJuror * degreeOfCoherence) / ALPHA_DIVISOR;
                    safeTransfer(account, tokenLocked);
                }

                uint256 tokenReward = ((penaltiesInRoundCache / coherentCount) * degreeOfCoherence) / ALPHA_DIVISOR;
                uint256 ethReward = ((round.totalFeesForJurors / coherentCount) * degreeOfCoherence) / ALPHA_DIVISOR;
                safeTransfer(account, tokenReward);
                payable(account).send(ethReward);
                emit TokenAndETHShift(account, _disputeID, int256(tokenReward), int256(ethReward));
            }
        }

        if (round.penalties != penaltiesInRoundCache) {
            round.penalties = penaltiesInRoundCache;
        }
        round.repartitions = end;
    }

    /** @dev Executes a specified dispute's ruling. UNTRUSTED.
     *  @param _disputeID The ID of the dispute.
     */
    function executeRuling(uint256 _disputeID) external {
        Dispute storage dispute = disputes[_disputeID];
        require(dispute.period == Period.execution, "!Execution period");
        require(!dispute.ruled, "Ruling already executed");

        uint256 winningChoice = currentRuling(_disputeID);
        dispute.ruled = true;
        dispute.arbitrated.rule(_disputeID, winningChoice);
    }

    // ************************************* //
    // *           Public Views            * //
    // ************************************* //

    /** @dev Gets the cost of arbitration in a specified subcourt.
     *  @param _extraData Additional info about the dispute. We use it to pass the ID of the subcourt to create the dispute in (first 32 bytes)
     *  and the minimum number of jurors required (next 32 bytes).
     *  @return cost The arbitration cost.
     */
    function arbitrationCost(bytes memory _extraData) public view override returns (uint256 cost) {
        (uint96 subcourtID, uint256 minJurors, ) = extraDataToSubcourtIDMinJurorsDisputeKit(_extraData);
        cost = courts[subcourtID].feeForJuror * minJurors;
    }

    /** @dev Gets the cost of appealing a specified dispute.
     *  @param _disputeID The ID of the dispute.
     *  @return cost The appeal cost.
     */
    function appealCost(uint256 _disputeID) public view returns (uint256 cost) {
        Dispute storage dispute = disputes[_disputeID];
        Round storage round = dispute.rounds[dispute.rounds.length - 1];
        Court storage court = courts[dispute.subcourtID];
        if (round.nbVotes >= court.jurorsForCourtJump) {
            // Jump to parent subcourt.
            if (dispute.subcourtID == GENERAL_COURT) {
                // TODO: Handle the forking when appealed in General court.
                cost = NON_PAYABLE_AMOUNT; // Get the cost of the parent subcourt.
            } else {
                cost = courts[court.parent].feeForJuror * ((round.nbVotes * 2) + 1);
            }
        } else {
            // Stay in current subcourt.
            cost = court.feeForJuror * ((round.nbVotes * 2) + 1);
        }
    }

    /** @dev Gets the start and the end of a specified dispute's current appeal period.
     *  @param _disputeID The ID of the dispute.
     *  @return start The start of the appeal period.
     *  @return end The end of the appeal period.
     */
    function appealPeriod(uint256 _disputeID) public view returns (uint256 start, uint256 end) {
        Dispute storage dispute = disputes[_disputeID];
        if (dispute.period == Period.appeal) {
            start = dispute.lastPeriodChange;
            end = dispute.lastPeriodChange + courts[dispute.subcourtID].timesPerPeriod[uint256(Period.appeal)];
        } else {
            start = 0;
            end = 0;
        }
    }

    /** @dev Gets the current ruling of a specified dispute.
     *  @param _disputeID The ID of the dispute.
     *  @return ruling The current ruling.
     */
    function currentRuling(uint256 _disputeID) public view returns (uint256 ruling) {
        Dispute storage dispute = disputes[_disputeID];
        Round storage round = dispute.rounds[dispute.rounds.length - 1];
        IDisputeKit disputeKit = disputeKitNodes[round.disputeKitID].disputeKit;
        return disputeKit.currentRuling(_disputeID);
    }

    function getRoundInfo(uint256 _disputeID, uint256 _round)
        external
        view
        returns (
            uint256 tokensAtStakePerJuror,
            uint256 totalFeesForJurors,
            uint256 repartitions,
            uint256 penalties,
            address[] memory drawnJurors,
            uint256 disputeKitID
        )
    {
        Round storage round = disputes[_disputeID].rounds[_round];
        return (
            round.tokensAtStakePerJuror,
            round.totalFeesForJurors,
            round.repartitions,
            round.penalties,
            round.drawnJurors,
            round.disputeKitID
        );
    }

    function getNumberOfRounds(uint256 _disputeID) external view returns (uint256) {
        return disputes[_disputeID].rounds.length;
    }

    function getJurorBalance(address _juror, uint96 _subcourtID)
        external
        view
        returns (
            uint256 staked,
            uint256 locked,
            uint256 nbSubcourts
        )
    {
<<<<<<< HEAD
        Juror storage juror = jurors[_juror];
        staked = juror.stakedTokens[_subcourtID];
        locked = juror.lockedTokens[_subcourtID];
        nbSubcourts = juror.subcourtIDs.length;
=======
        staked = jurors[_juror].stakedTokens[_subcourtID];
        locked = jurors[_juror].lockedTokens[_subcourtID];
>>>>>>> 9aaef903
    }

    function isSupported(uint96 _subcourtID, uint256 _disputeKitID) external view returns (bool) {
        return courts[_subcourtID].supportedDisputeKits[_disputeKitID];
    }

    /** @dev Gets non-primitive properties of a specified dispute kit node.
     *  @param _disputeKitID The ID of the dispute kit.
     *  @return children Indexes of children of this DK.
     */
    function getDisputeKitChildren(uint256 _disputeKitID) external view returns (uint256[] memory) {
        return disputeKitNodes[_disputeKitID].children;
    }

    /** @dev Gets the timesPerPeriod array for a given court.
     *  @param _subcourtID The ID of the court to get the times from.
     *  @return timesPerPeriod The timesPerPeriod array for the given court.
     */
    function getTimesPerPeriod(uint96 _subcourtID) external view returns (uint256[4] memory timesPerPeriod) {
        Court storage court = courts[_subcourtID];
        timesPerPeriod = court.timesPerPeriod;
    }

    // ************************************* //
    // *   Public Views for Dispute Kits   * //
    // ************************************* //

<<<<<<< HEAD
    // TODO: some getters can be merged into a single function

    function getSubcourtID(uint256 _disputeID) external view returns (uint256 subcourtID) {
        return disputes[_disputeID].subcourtID;
    }

    function getCurrentPeriod(uint256 _disputeID) external view returns (Period period) {
        return disputes[_disputeID].period;
    }

    function areVotesHidden(uint256 _subcourtID) external view returns (bool hiddenVotes) {
        return courts[_subcourtID].hiddenVotes;
    }

    function isRuled(uint256 _disputeID) external view returns (bool) {
        return disputes[_disputeID].ruled;
=======
    function getSortitionSumTreeNode(bytes32 _key, uint256 _index) external view returns (uint256) {
        return sortitionSumTrees.sortitionSumTrees[_key].nodes[_index];
    }

    function getSortitionSumTree(bytes32 _key, uint256 _nodeIndex)
        public
        view
        returns (
            uint256 K,
            uint256 length,
            bytes32 ID
        )
    {
        SortitionSumTreeFactory.SortitionSumTree storage tree = sortitionSumTrees.sortitionSumTrees[_key];
        K = tree.K;
        length = tree.nodes.length;
        ID = tree.nodeIndexesToIDs[_nodeIndex];
>>>>>>> 9aaef903
    }

    function getNumberOfVotes(uint256 _disputeID) external view returns (uint256) {
        Dispute storage dispute = disputes[_disputeID];
        return dispute.rounds[dispute.rounds.length - 1].nbVotes;
    }

<<<<<<< HEAD
=======
    function freezingPhaseTimeout() external view returns (bool) {
        return phase == Phase.freezing && block.timestamp - lastPhaseChange >= maxFreezingTime;
    }

>>>>>>> 9aaef903
    /** @dev Returns true if the dispute kit will be switched to a parent DK.
     *  @param _disputeID The ID of the dispute.
     *  @return Whether DK will be switched or not.
     */
    function isDisputeKitJumping(uint256 _disputeID) external view returns (bool) {
        Dispute storage dispute = disputes[_disputeID];
        Round storage round = dispute.rounds[dispute.rounds.length - 1];
        Court storage court = courts[dispute.subcourtID];

        if (round.nbVotes < court.jurorsForCourtJump) {
            return false;
        }

        // Jump if the parent court doesn't support the current DK.
        return !courts[court.parent].supportedDisputeKits[round.disputeKitID];
    }

    function getLastRoundResult(uint256 _disputeID) external view returns (uint256 winningChoice, bool tied) {
        Dispute storage dispute = disputes[_disputeID];
        Round storage round = dispute.rounds[dispute.rounds.length - 1];
        (winningChoice, tied) = disputeKitNodes[round.disputeKitID].disputeKit.getLastRoundResult(_disputeID);
    }

<<<<<<< HEAD
    function getDisputeKitNodesLength() external view returns (uint256) {
        return disputeKitNodes.length;
    }

    function getDisputeKit(uint256 _disputeKitID) external view returns (IDisputeKit) {
        return disputeKitNodes[_disputeKitID].disputeKit;
=======
    function getDisputesKitIDsThatNeedFreezing() external view returns (uint256[] memory) {
        return disputesKitIDsThatNeedFreezing;
>>>>>>> 9aaef903
    }

    function getJurorSubcourtIDs(address _juror) public view returns (uint96[] memory) {
        return jurors[_juror].subcourtIDs;
    }

    // ************************************* //
    // *            Internal               * //
    // ************************************* //

    function enableDisputeKit(
        uint96 _subcourtID,
        uint256 _disputeKitID,
        bool _enable
    ) internal {
        courts[_subcourtID].supportedDisputeKits[_disputeKitID] = _enable;
        emit DisputeKitEnabled(_subcourtID, _disputeKitID, _enable);
    }

    /** @dev Sets the specified juror's stake in a subcourt.
     *  `O(n + p * log_k(j))` where
     *  `n` is the number of subcourts the juror has staked in,
     *  `p` is the depth of the subcourt tree,
     *  `k` is the minimum number of children per node of one of these subcourts' sortition sum tree,
     *  and `j` is the maximum number of jurors that ever staked in one of these subcourts simultaneously.
     *  @param _account The address of the juror.
     *  @param _subcourtID The ID of the subcourt.
     *  @param _stake The new stake.
     *  @param _penalty Penalized amount won't be transferred back to juror when the stake is lowered.
     *  @return succeeded True if the call succeeded, false otherwise.
     */
    function setStakeForAccount(
        address _account,
        uint96 _subcourtID,
        uint256 _stake,
        uint256 _penalty
    ) internal returns (bool succeeded) {
        if (_subcourtID == FORKING_COURT || _subcourtID > courts.length) return false;

        Juror storage juror = jurors[_account];
        bytes32 stakePathID = accountAndSubcourtIDToStakePathID(_account, _subcourtID);

        uint256 currentStake = juror.stakedTokens[_subcourtID];
        uint256 delta;
        bool plusOrMinus; // True if the stake is increasing, false otherwise

        if (_stake != 0) {
            // Check against locked tokens in case the min stake was lowered.
            if (_stake < courts[_subcourtID].minStake || _stake < juror.lockedTokens[_subcourtID]) return false;
        }

        ISortitionModule.Result result = sortitionModule.preStakeHook(_account, _subcourtID, _stake, _penalty);

        // This condition will be skipped if the hook isn't triggered.
        if (result == ISortitionModule.Result.False) {
            return false;
        } else if (result == ISortitionModule.Result.True) {
            return true;
        }

        uint256 transferredAmount;
        if (_stake >= currentStake) {
            transferredAmount = _stake - currentStake;
            if (transferredAmount > 0) {
                if (safeTransferFrom(_account, address(this), transferredAmount)) {
                    if (currentStake == 0) {
                        juror.subcourtIDs.push(_subcourtID);
                    }
                } else {
                    return false;
                }
            }
            plusOrMinus = true;
            delta = _stake - currentStake;
        } else {
            if (_stake == 0) {
                // Keep locked tokens in the contract and release them after dispute is executed.
                transferredAmount = currentStake - juror.lockedTokens[_subcourtID] - _penalty;
                if (transferredAmount > 0) {
                    if (safeTransfer(_account, transferredAmount)) {
                        for (uint256 i = 0; i < juror.subcourtIDs.length; i++) {
                            if (juror.subcourtIDs[i] == _subcourtID) {
                                juror.subcourtIDs[i] = juror.subcourtIDs[juror.subcourtIDs.length - 1];
                                juror.subcourtIDs.pop();
                                break;
                            }
                        }
                    } else {
                        return false;
                    }
                }
            } else {
                transferredAmount = currentStake - _stake - _penalty;
                if (transferredAmount > 0) {
                    if (!safeTransfer(_account, transferredAmount)) {
                        return false;
                    }
                }
            }
            delta = currentStake - _stake;
        }

        // Update juror's records in the current and in parent subcourts.
        bool finished = false;
        uint256 currentSubcourtID = _subcourtID;
        while (!finished) {
            sortitionModule.set(bytes32(currentSubcourtID), _stake, stakePathID);

            juror.stakedTokens[uint96(currentSubcourtID)] = plusOrMinus
                ? juror.stakedTokens[uint96(currentSubcourtID)] + delta
                : juror.stakedTokens[uint96(currentSubcourtID)] - delta;
            if (currentSubcourtID == GENERAL_COURT) finished = true;
            else currentSubcourtID = courts[currentSubcourtID].parent;
        }

        emit StakeSet(_account, _subcourtID, _stake);
        return true;
    }

    /** @dev Gets a subcourt ID, the minimum number of jurors and an ID of a dispute kit from a specified extra data bytes array.
     *  Note that if extradata contains an incorrect value then this value will be switched to default.
     *  @param _extraData The extra data bytes array. The first 32 bytes are the subcourt ID, the next are the minimum number of jurors and the last are the dispute kit ID.
     *  @return subcourtID The subcourt ID.
     *  @return minJurors The minimum number of jurors required.
     *  @return disputeKitID The ID of the dispute kit.
     */
    function extraDataToSubcourtIDMinJurorsDisputeKit(bytes memory _extraData)
        internal
        view
        returns (
            uint96 subcourtID,
            uint256 minJurors,
            uint256 disputeKitID
        )
    {
        // Note that if the extradata doesn't contain 32 bytes for the dispute kit ID it'll return the default 0 index.
        if (_extraData.length >= 64) {
            assembly {
                // solium-disable-line security/no-inline-assembly
                subcourtID := mload(add(_extraData, 0x20))
                minJurors := mload(add(_extraData, 0x40))
                disputeKitID := mload(add(_extraData, 0x60))
            }
            if (subcourtID == FORKING_COURT || subcourtID >= courts.length) {
                subcourtID = GENERAL_COURT;
            }
            if (minJurors == 0) {
                minJurors = MIN_JURORS;
            }
            if (disputeKitID == NULL_DISPUTE_KIT || disputeKitID >= disputeKitNodes.length) {
                disputeKitID = DISPUTE_KIT_CLASSIC; // 0 index is not used.
            }
        } else {
            subcourtID = GENERAL_COURT;
            minJurors = MIN_JURORS;
            disputeKitID = DISPUTE_KIT_CLASSIC;
        }
    }

    /** @dev Packs an account and a subcourt ID into a stake path ID.
     *  @param _account The address of the juror to pack.
     *  @param _subcourtID The subcourt ID to pack.
     *  @return stakePathID The stake path ID.
     */
    function accountAndSubcourtIDToStakePathID(address _account, uint96 _subcourtID)
        internal
        pure
        returns (bytes32 stakePathID)
    {
        assembly {
            // solium-disable-line security/no-inline-assembly
            let ptr := mload(0x40)
            for {
                let i := 0x00
            } lt(i, 0x14) {
                i := add(i, 0x01)
            } {
                mstore8(add(ptr, i), byte(add(0x0c, i), _account))
            }
            for {
                let i := 0x14
            } lt(i, 0x20) {
                i := add(i, 0x01)
            } {
                mstore8(add(ptr, i), byte(i, _subcourtID))
            }
            stakePathID := mload(ptr)
        }
    }

    /** @dev Calls transfer() without reverting.
     *  @param _to Recepient address.
     *  @param _value Amount transferred.
     *  @return Whether transfer succeeded or not.
     */
    function safeTransfer(address _to, uint256 _value) internal returns (bool) {
        (bool success, bytes memory data) = address(pinakion).call(
            abi.encodeWithSelector(IERC20.transfer.selector, _to, _value)
        );
        return (success && (data.length == 0 || abi.decode(data, (bool))));
    }

    /** @dev Calls transferFrom() without reverting.
     *  @param _from Sender address.
     *  @param _to Recepient address.
     *  @param _value Amount transferred.
     *  @return Whether transfer succeeded or not.
     */
    function safeTransferFrom(
        address _from,
        address _to,
        uint256 _value
    ) internal returns (bool) {
        (bool success, bytes memory data) = address(pinakion).call(
            abi.encodeWithSelector(IERC20.transferFrom.selector, _from, _to, _value)
        );
        return (success && (data.length == 0 || abi.decode(data, (bool))));
    }
}<|MERGE_RESOLUTION|>--- conflicted
+++ resolved
@@ -178,8 +178,7 @@
         uint256[4] memory _courtParameters,
         uint256[4] memory _timesPerPeriod,
         bytes memory _sortitionExtraData,
-        ISortitionModule _sortitionModuleAddress,
-        uint256 _sortitionModuleFlags
+        ISortitionModule _sortitionModuleAddress
     ) {
         governor = _governor;
         pinakion = _pinakion;
@@ -486,7 +485,6 @@
         require(setStakeForAccount(msg.sender, _subcourtID, _stake, 0), "Staking failed");
     }
 
-<<<<<<< HEAD
     function setStakeBySortitionModule(
         address _account,
         uint96 _subcourtID,
@@ -495,25 +493,6 @@
     ) external {
         require(msg.sender == address(sortitionModule), "Wrong caller");
         setStakeForAccount(_account, _subcourtID, _stake, _penalty);
-=======
-    /** @dev Executes the next delayed stakes.
-     *  @param _iterations The number of delayed stakes to execute.
-     */
-    function executeDelayedStakes(uint256 _iterations) external {
-        require(phase == Phase.staking, "!Staking phase.");
-
-        uint256 actualIterations = (delayedStakeReadIndex + _iterations) - 1 > delayedStakeWriteIndex
-            ? (delayedStakeWriteIndex - delayedStakeReadIndex) + 1
-            : _iterations;
-        uint256 newDelayedStakeReadIndex = delayedStakeReadIndex + actualIterations;
-
-        for (uint256 i = delayedStakeReadIndex; i < newDelayedStakeReadIndex; i++) {
-            DelayedStake storage delayedStake = delayedStakes[i];
-            setStakeForAccount(delayedStake.account, delayedStake.subcourtID, delayedStake.stake, delayedStake.penalty);
-            delete delayedStakes[i];
-        }
-        delayedStakeReadIndex = newDelayedStakeReadIndex;
->>>>>>> 9aaef903
     }
 
     /** @dev Creates a dispute. Must be called by the arbitrable contract.
@@ -553,50 +532,6 @@
         emit DisputeCreation(disputeID, IArbitrable(msg.sender));
     }
 
-<<<<<<< HEAD
-=======
-    /** @dev Switches the phases between Staking and Freezing, also signal the switch to the dispute kits.
-     */
-    function passPhase() external {
-        if (phase == Phase.staking) {
-            require(block.timestamp - lastPhaseChange >= minStakingTime, "MinStakingTime not passed");
-            require(disputesKitIDsThatNeedFreezing.length > 0, "No DK needs freezing");
-            phase = Phase.freezing;
-            freezeBlock = block.number;
-        } else {
-            // phase == Phase.freezing
-            bool timeout = this.freezingPhaseTimeout();
-            for (int256 i = int256(disputesKitIDsThatNeedFreezing.length) - 1; i >= 0; --i) {
-                uint256 disputeKitID = disputesKitIDsThatNeedFreezing[uint256(i)];
-                IDisputeKit disputeKit = disputeKitNodes[disputesKitIDsThatNeedFreezing[uint256(i)]].disputeKit;
-                if (timeout && !disputeKit.isResolving()) {
-                    // Force the dispute kit to be ready for Staking phase.
-                    disputeKit.passPhase(); // Should not be called if already in Resolving phase, because it reverts.
-                    require(disputeKit.isResolving(), "Some DK not in Resolving phase");
-                } else {
-                    // Check if the dispute kit is ready for Staking phase.
-                    require(disputeKit.isResolving(), "Some DK not in Resolving phase");
-                    if (disputeKit.disputesWithoutJurors() == 0) {
-                        // The dispute kit had time to finish drawing jurors for all its disputes.
-                        disputeKitNodes[disputeKitID].needsFreezing = false;
-                        if (i < int256(disputesKitIDsThatNeedFreezing.length) - 1) {
-                            // This is not the last element so copy the last element to the current one, then pop.
-                            disputesKitIDsThatNeedFreezing[uint256(i)] = disputesKitIDsThatNeedFreezing[
-                                disputesKitIDsThatNeedFreezing.length - 1
-                            ];
-                        }
-                        disputesKitIDsThatNeedFreezing.pop();
-                    }
-                }
-            }
-            phase = Phase.staking;
-        }
-        // Should not be reached if the phase is unchanged.
-        lastPhaseChange = block.timestamp;
-        emit NewPhase(phase);
-    }
-
->>>>>>> 9aaef903
     /** @dev Passes the period of a specified dispute.
      *  @param _disputeID The ID of the dispute.
      */
@@ -648,11 +583,6 @@
      *  @param _iterations The number of iterations to run.
      */
     function draw(uint256 _disputeID, uint256 _iterations) external {
-<<<<<<< HEAD
-=======
-        require(phase == Phase.freezing, "Wrong phase");
-
->>>>>>> 9aaef903
         Dispute storage dispute = disputes[_disputeID];
         uint256 currentRound = dispute.rounds.length - 1;
         Round storage round = dispute.rounds[currentRound];
@@ -973,15 +903,10 @@
             uint256 nbSubcourts
         )
     {
-<<<<<<< HEAD
         Juror storage juror = jurors[_juror];
         staked = juror.stakedTokens[_subcourtID];
         locked = juror.lockedTokens[_subcourtID];
         nbSubcourts = juror.subcourtIDs.length;
-=======
-        staked = jurors[_juror].stakedTokens[_subcourtID];
-        locked = jurors[_juror].lockedTokens[_subcourtID];
->>>>>>> 9aaef903
     }
 
     function isSupported(uint96 _subcourtID, uint256 _disputeKitID) external view returns (bool) {
@@ -1009,56 +934,11 @@
     // *   Public Views for Dispute Kits   * //
     // ************************************* //
 
-<<<<<<< HEAD
-    // TODO: some getters can be merged into a single function
-
-    function getSubcourtID(uint256 _disputeID) external view returns (uint256 subcourtID) {
-        return disputes[_disputeID].subcourtID;
-    }
-
-    function getCurrentPeriod(uint256 _disputeID) external view returns (Period period) {
-        return disputes[_disputeID].period;
-    }
-
-    function areVotesHidden(uint256 _subcourtID) external view returns (bool hiddenVotes) {
-        return courts[_subcourtID].hiddenVotes;
-    }
-
-    function isRuled(uint256 _disputeID) external view returns (bool) {
-        return disputes[_disputeID].ruled;
-=======
-    function getSortitionSumTreeNode(bytes32 _key, uint256 _index) external view returns (uint256) {
-        return sortitionSumTrees.sortitionSumTrees[_key].nodes[_index];
-    }
-
-    function getSortitionSumTree(bytes32 _key, uint256 _nodeIndex)
-        public
-        view
-        returns (
-            uint256 K,
-            uint256 length,
-            bytes32 ID
-        )
-    {
-        SortitionSumTreeFactory.SortitionSumTree storage tree = sortitionSumTrees.sortitionSumTrees[_key];
-        K = tree.K;
-        length = tree.nodes.length;
-        ID = tree.nodeIndexesToIDs[_nodeIndex];
->>>>>>> 9aaef903
-    }
-
     function getNumberOfVotes(uint256 _disputeID) external view returns (uint256) {
         Dispute storage dispute = disputes[_disputeID];
         return dispute.rounds[dispute.rounds.length - 1].nbVotes;
     }
 
-<<<<<<< HEAD
-=======
-    function freezingPhaseTimeout() external view returns (bool) {
-        return phase == Phase.freezing && block.timestamp - lastPhaseChange >= maxFreezingTime;
-    }
-
->>>>>>> 9aaef903
     /** @dev Returns true if the dispute kit will be switched to a parent DK.
      *  @param _disputeID The ID of the dispute.
      *  @return Whether DK will be switched or not.
@@ -1082,17 +962,12 @@
         (winningChoice, tied) = disputeKitNodes[round.disputeKitID].disputeKit.getLastRoundResult(_disputeID);
     }
 
-<<<<<<< HEAD
     function getDisputeKitNodesLength() external view returns (uint256) {
         return disputeKitNodes.length;
     }
 
     function getDisputeKit(uint256 _disputeKitID) external view returns (IDisputeKit) {
         return disputeKitNodes[_disputeKitID].disputeKit;
-=======
-    function getDisputesKitIDsThatNeedFreezing() external view returns (uint256[] memory) {
-        return disputesKitIDsThatNeedFreezing;
->>>>>>> 9aaef903
     }
 
     function getJurorSubcourtIDs(address _juror) public view returns (uint96[] memory) {
