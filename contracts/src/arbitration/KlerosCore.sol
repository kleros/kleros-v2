// SPDX-License-Identifier: MIT

/// @custom:authors: [@unknownunknown1, @jaybuidl]
/// @custom:reviewers: []
/// @custom:auditors: []
/// @custom:bounties: []
/// @custom:deployments: []

pragma solidity 0.8.24;

import "./KlerosCoreBase.sol";
import {UUPSProxiable} from "../proxy/UUPSProxiable.sol";
import {Initializable} from "../proxy/Initializable.sol";

/// @title KlerosCore
/// Core arbitrator contract for Kleros v2.
/// Note that this contract trusts the PNK token, the dispute kit and the sortition module contracts.
contract KlerosCore is KlerosCoreBase, UUPSProxiable, Initializable {
    // ************************************* //
    // *            Constructor            * //
    // ************************************* //

    /// @dev Constructor, initializing the implementation to reduce attack surface.
    constructor() {
        _disableInitializers();
    }

    /// @dev Initializer (constructor equivalent for upgradable contracts).
    /// @param _governor The governor's address.
    /// @param _guardian The guardian's address.
    /// @param _pinakion The address of the token contract.
    /// @param _jurorProsecutionModule The address of the juror prosecution module.
    /// @param _disputeKit The address of the default dispute kit.
    /// @param _hiddenVotes The `hiddenVotes` property value of the general court.
    /// @param _courtParameters Numeric parameters of General court (minStake, alpha, feeForJuror and jurorsForCourtJump respectively).
    /// @param _timesPerPeriod The `timesPerPeriod` property value of the general court.
    /// @param _sortitionModuleAddress The sortition module responsible for sortition of the jurors.
    function initialize(
        address _governor,
        address _guardian,
        IERC20 _pinakion,
        address _jurorProsecutionModule,
        IDisputeKit _disputeKit,
        bool _hiddenVotes,
        uint256[4] memory _courtParameters,
        uint256[4] memory _timesPerPeriod,
        ISortitionModule _sortitionModuleAddress
    ) external reinitializer(1) {
<<<<<<< HEAD
        governor = _governor;
        pinakion = _pinakion;
        jurorProsecutionModule = _jurorProsecutionModule;
        sortitionModule = _sortitionModuleAddress;

        // NULL_DISPUTE_KIT: an empty element at index 0 to indicate when a dispute kit is not supported.
        disputeKits.push();

        // DISPUTE_KIT_CLASSIC
        disputeKits.push(_disputeKit);

        emit DisputeKitCreated(Constants.DISPUTE_KIT_CLASSIC, _disputeKit);

        // FORKING_COURT
        // TODO: Fill the properties for the Forking court, emit CourtCreated.
        courts.push();

        // GENERAL_COURT
        Court storage court = courts.push();
        court.parent = Constants.FORKING_COURT;
        court.children = new uint256[](0);
        court.hiddenVotes = _hiddenVotes;
        court.minStake = _courtParameters[0];
        court.alpha = _courtParameters[1];
        court.feeForJuror = _courtParameters[2];
        court.jurorsForCourtJump = _courtParameters[3];
        court.timesPerPeriod = _timesPerPeriod;

        emit CourtCreated(
            1,
            court.parent,
=======
        _initialize(
            _governor,
            _guardian,
            _pinakion,
            _jurorProsecutionModule,
            _disputeKit,
>>>>>>> 9f27b765
            _hiddenVotes,
            _courtParameters,
            _timesPerPeriod,
            _sortitionExtraData,
            _sortitionModuleAddress
        );
    }

    // ************************************* //
    // *             Governance            * //
    // ************************************* //

    /// @dev Access Control to perform implementation upgrades (UUPS Proxiable)
    ///      Only the governor can perform upgrades (`onlyByGovernor`)
    function _authorizeUpgrade(address) internal view override onlyByGovernor {
        // NOP
    }
<<<<<<< HEAD

    function creatSortitionTree(bytes memory _sortitionExtraData) external onlyByGovernor {
        sortitionModule.createTree(bytes32(uint256(Constants.FORKING_COURT)), _sortitionExtraData);
        sortitionModule.createTree(bytes32(uint256(Constants.GENERAL_COURT)), _sortitionExtraData);
    }

    /// @dev Allows the governor to call anything on behalf of the contract.
    /// @param _destination The destination of the call.
    /// @param _amount The value sent with the call.
    /// @param _data The data sent with the call.
    function executeGovernorProposal(
        address _destination,
        uint256 _amount,
        bytes memory _data
    ) external onlyByGovernor {
        (bool success, ) = _destination.call{value: _amount}(_data);
        if (!success) revert UnsuccessfulCall();
    }

    /// @dev Changes the `governor` storage variable.
    /// @param _governor The new value for the `governor` storage variable.
    function changeGovernor(address payable _governor) external onlyByGovernor {
        governor = _governor;
    }

    /// @dev Changes the `pinakion` storage variable.
    /// @param _pinakion The new value for the `pinakion` storage variable.
    function changePinakion(IERC20 _pinakion) external onlyByGovernor {
        pinakion = _pinakion;
    }

    /// @dev Changes the `jurorProsecutionModule` storage variable.
    /// @param _jurorProsecutionModule The new value for the `jurorProsecutionModule` storage variable.
    function changeJurorProsecutionModule(address _jurorProsecutionModule) external onlyByGovernor {
        jurorProsecutionModule = _jurorProsecutionModule;
    }

    /// @dev Changes the `_sortitionModule` storage variable.
    /// Note that the new module should be initialized for all courts.
    /// @param _sortitionModule The new value for the `sortitionModule` storage variable.
    function changeSortitionModule(ISortitionModule _sortitionModule) external onlyByGovernor {
        sortitionModule = _sortitionModule;
    }

    /// @dev Add a new supported dispute kit module to the court.
    /// @param _disputeKitAddress The address of the dispute kit contract.
    function addNewDisputeKit(IDisputeKit _disputeKitAddress) external onlyByGovernor {
        uint256 disputeKitID = disputeKits.length;
        disputeKits.push(_disputeKitAddress);
        emit DisputeKitCreated(disputeKitID, _disputeKitAddress);
    }

    /// @dev Creates a court under a specified parent court.
    /// @param _parent The `parent` property value of the court.
    /// @param _hiddenVotes The `hiddenVotes` property value of the court.
    /// @param _minStake The `minStake` property value of the court.
    /// @param _alpha The `alpha` property value of the court.
    /// @param _feeForJuror The `feeForJuror` property value of the court.
    /// @param _jurorsForCourtJump The `jurorsForCourtJump` property value of the court.
    /// @param _timesPerPeriod The `timesPerPeriod` property value of the court.
    /// @param _sortitionExtraData Extra data for sortition module.
    /// @param _supportedDisputeKits Indexes of dispute kits that this court will support.
    function createCourt(
        uint96 _parent,
        bool _hiddenVotes,
        uint256 _minStake,
        uint256 _alpha,
        uint256 _feeForJuror,
        uint256 _jurorsForCourtJump,
        uint256[4] memory _timesPerPeriod,
        bytes memory _sortitionExtraData,
        uint256[] memory _supportedDisputeKits
    ) external onlyByGovernor {
        if (courts[_parent].minStake > _minStake) revert MinStakeLowerThanParentCourt();
        if (_supportedDisputeKits.length == 0) revert UnsupportedDisputeKit();
        if (_parent == Constants.FORKING_COURT) revert InvalidForkingCourtAsParent();

        uint256 courtID = courts.length;
        Court storage court = courts.push();

        for (uint256 i = 0; i < _supportedDisputeKits.length; i++) {
            if (_supportedDisputeKits[i] == 0 || _supportedDisputeKits[i] >= disputeKits.length) {
                revert WrongDisputeKitIndex();
            }
            court.supportedDisputeKits[_supportedDisputeKits[i]] = true;
        }
        // Check that Classic DK support was added.
        if (!court.supportedDisputeKits[Constants.DISPUTE_KIT_CLASSIC]) revert MustSupportDisputeKitClassic();

        court.parent = _parent;
        court.children = new uint256[](0);
        court.hiddenVotes = _hiddenVotes;
        court.minStake = _minStake;
        court.alpha = _alpha;
        court.feeForJuror = _feeForJuror;
        court.jurorsForCourtJump = _jurorsForCourtJump;
        court.timesPerPeriod = _timesPerPeriod;

        sortitionModule.createTree(bytes32(courtID), _sortitionExtraData);

        // Update the parent.
        courts[_parent].children.push(courtID);
        emit CourtCreated(
            courtID,
            _parent,
            _hiddenVotes,
            _minStake,
            _alpha,
            _feeForJuror,
            _jurorsForCourtJump,
            _timesPerPeriod,
            _supportedDisputeKits
        );
    }

    function changeCourtParameters(
        uint96 _courtID,
        bool _hiddenVotes,
        uint256 _minStake,
        uint256 _alpha,
        uint256 _feeForJuror,
        uint256 _jurorsForCourtJump,
        uint256[4] memory _timesPerPeriod
    ) external onlyByGovernor {
        Court storage court = courts[_courtID];
        if (_courtID != Constants.GENERAL_COURT && courts[court.parent].minStake > _minStake) {
            revert MinStakeLowerThanParentCourt();
        }
        for (uint256 i = 0; i < court.children.length; i++) {
            if (courts[court.children[i]].minStake < _minStake) {
                revert MinStakeLowerThanParentCourt();
            }
        }
        court.minStake = _minStake;
        court.hiddenVotes = _hiddenVotes;
        court.alpha = _alpha;
        court.feeForJuror = _feeForJuror;
        court.jurorsForCourtJump = _jurorsForCourtJump;
        court.timesPerPeriod = _timesPerPeriod;
        emit CourtModified(
            _courtID,
            _hiddenVotes,
            _minStake,
            _alpha,
            _feeForJuror,
            _jurorsForCourtJump,
            _timesPerPeriod
        );
    }

    /// @dev Adds/removes court's support for specified dispute kits.
    /// @param _courtID The ID of the court.
    /// @param _disputeKitIDs The IDs of dispute kits which support should be added/removed.
    /// @param _enable Whether add or remove the dispute kits from the court.
    function enableDisputeKits(uint96 _courtID, uint256[] memory _disputeKitIDs, bool _enable) external onlyByGovernor {
        for (uint256 i = 0; i < _disputeKitIDs.length; i++) {
            if (_enable) {
                if (_disputeKitIDs[i] == 0 || _disputeKitIDs[i] >= disputeKits.length) {
                    revert WrongDisputeKitIndex();
                }
                _enableDisputeKit(_courtID, _disputeKitIDs[i], true);
            } else {
                // Classic dispute kit must be supported by all courts.
                if (_disputeKitIDs[i] == Constants.DISPUTE_KIT_CLASSIC) {
                    revert CannotDisableClassicDK();
                }
                _enableDisputeKit(_courtID, _disputeKitIDs[i], false);
            }
        }
    }

    /// @dev Changes the supported fee tokens.
    /// @param _feeToken The fee token.
    /// @param _accepted Whether the token is supported or not as a method of fee payment.
    function changeAcceptedFeeTokens(IERC20 _feeToken, bool _accepted) external onlyByGovernor {
        currencyRates[_feeToken].feePaymentAccepted = _accepted;
        emit AcceptedFeeToken(_feeToken, _accepted);
    }

    /// @dev Changes the currency rate of a fee token.
    /// @param _feeToken The fee token.
    /// @param _rateInEth The new rate of the fee token in ETH.
    /// @param _rateDecimals The new decimals of the fee token rate.
    function changeCurrencyRates(IERC20 _feeToken, uint64 _rateInEth, uint8 _rateDecimals) external onlyByGovernor {
        currencyRates[_feeToken].rateInEth = _rateInEth;
        currencyRates[_feeToken].rateDecimals = _rateDecimals;
        emit NewCurrencyRate(_feeToken, _rateInEth, _rateDecimals);
    }

    // ************************************* //
    // *         State Modifiers           * //
    // ************************************* //

    /// @dev Sets the caller's stake in a court.
    /// @param _courtID The ID of the court.
    /// @param _newStake The new stake.
    /// Note that the existing delayed stake will be nullified as non-relevant.
    function setStake(uint96 _courtID, uint256 _newStake) external {
        _setStake(msg.sender, _courtID, _newStake, false, OnError.Revert);
    }

    /// @dev Sets the stake of a specified account in a court, typically to apply a delayed stake or unstake inactive jurors.
    /// @param _account The account whose stake is being set.
    /// @param _courtID The ID of the court.
    /// @param _newStake The new stake.
    /// @param _alreadyTransferred Whether the PNKs have already been transferred to the contract.
    function setStakeBySortitionModule(
        address _account,
        uint96 _courtID,
        uint256 _newStake,
        bool _alreadyTransferred
    ) external {
        if (msg.sender != address(sortitionModule)) revert SortitionModuleOnly();
        _setStake(_account, _courtID, _newStake, _alreadyTransferred, OnError.Return);
    }

    /// @inheritdoc IArbitratorV2
    function createDispute(
        uint256 _numberOfChoices,
        bytes memory _extraData
    ) external payable override returns (uint256 disputeID) {
        if (msg.value < arbitrationCost(_extraData)) revert ArbitrationFeesNotEnough();

        return _createDispute(_numberOfChoices, _extraData, Constants.NATIVE_CURRENCY, msg.value);
    }

    /// @inheritdoc IArbitratorV2
    function createDispute(
        uint256 _numberOfChoices,
        bytes calldata _extraData,
        IERC20 _feeToken,
        uint256 _feeAmount
    ) external override returns (uint256 disputeID) {
        if (!currencyRates[_feeToken].feePaymentAccepted) revert TokenNotAccepted();
        if (_feeAmount < arbitrationCost(_extraData, _feeToken)) revert ArbitrationFeesNotEnough();

        if (!_feeToken.safeTransferFrom(msg.sender, address(this), _feeAmount)) revert TransferFailed();
        return _createDispute(_numberOfChoices, _extraData, _feeToken, _feeAmount);
    }

    function _createDispute(
        uint256 _numberOfChoices,
        bytes memory _extraData,
        IERC20 _feeToken,
        uint256 _feeAmount
    ) internal returns (uint256 disputeID) {
        (uint96 courtID, , uint256 disputeKitID) = _extraDataToCourtIDMinJurorsDisputeKit(_extraData);
        if (!courts[courtID].supportedDisputeKits[disputeKitID]) revert DisputeKitNotSupportedByCourt();

        disputeID = disputes.length;
        Dispute storage dispute = disputes.push();
        dispute.courtID = courtID;
        dispute.arbitrated = IArbitrableV2(msg.sender);
        dispute.lastPeriodChange = block.timestamp;

        IDisputeKit disputeKit = disputeKits[disputeKitID];
        Court storage court = courts[courtID];
        Round storage round = dispute.rounds.push();

        // Obtain the feeForJuror in the same currency as the _feeAmount
        uint256 feeForJuror = (_feeToken == Constants.NATIVE_CURRENCY)
            ? court.feeForJuror
            : convertEthToTokenAmount(_feeToken, court.feeForJuror);
        round.nbVotes = _feeAmount / feeForJuror;
        round.disputeKitID = disputeKitID;
        round.pnkAtStakePerJuror = (court.minStake * court.alpha) / ALPHA_DIVISOR;
        round.totalFeesForJurors = _feeAmount;
        round.feeToken = IERC20(_feeToken);

        sortitionModule.createDisputeHook(disputeID, 0); // Default round ID.

        disputeKit.createDispute(disputeID, _numberOfChoices, _extraData, round.nbVotes);
        emit DisputeCreation(disputeID, IArbitrableV2(msg.sender));
    }

    /// @dev Passes the period of a specified dispute.
    /// @param _disputeID The ID of the dispute.
    function passPeriod(uint256 _disputeID) external {
        Dispute storage dispute = disputes[_disputeID];
        Court storage court = courts[dispute.courtID];

        uint256 currentRound = dispute.rounds.length - 1;
        Round storage round = dispute.rounds[currentRound];
        if (dispute.period == Period.evidence) {
            if (
                currentRound == 0 &&
                block.timestamp - dispute.lastPeriodChange < court.timesPerPeriod[uint256(dispute.period)]
            ) {
                revert EvidenceNotPassedAndNotAppeal();
            }
            if (round.drawnJurors.length != round.nbVotes) revert DisputeStillDrawing();
            dispute.period = court.hiddenVotes ? Period.commit : Period.vote;
        } else if (dispute.period == Period.commit) {
            if (
                block.timestamp - dispute.lastPeriodChange < court.timesPerPeriod[uint256(dispute.period)] &&
                !disputeKits[round.disputeKitID].areCommitsAllCast(_disputeID)
            ) {
                revert CommitPeriodNotPassed();
            }
            dispute.period = Period.vote;
        } else if (dispute.period == Period.vote) {
            if (
                block.timestamp - dispute.lastPeriodChange < court.timesPerPeriod[uint256(dispute.period)] &&
                !disputeKits[round.disputeKitID].areVotesAllCast(_disputeID)
            ) {
                revert VotePeriodNotPassed();
            }
            dispute.period = Period.appeal;
            emit AppealPossible(_disputeID, dispute.arbitrated);
        } else if (dispute.period == Period.appeal) {
            if (block.timestamp - dispute.lastPeriodChange < court.timesPerPeriod[uint256(dispute.period)]) {
                revert AppealPeriodNotPassed();
            }
            dispute.period = Period.execution;
        } else if (dispute.period == Period.execution) {
            revert DisputePeriodIsFinal();
        }

        dispute.lastPeriodChange = block.timestamp;
        emit NewPeriod(_disputeID, dispute.period);
    }

    /// @dev Draws jurors for the dispute. Can be called in parts.
    /// @param _disputeID The ID of the dispute.
    /// @param _iterations The number of iterations to run.
    function draw(uint256 _disputeID, uint256 _iterations) external {
        Dispute storage dispute = disputes[_disputeID];
        uint256 currentRound = dispute.rounds.length - 1;
        Round storage round = dispute.rounds[currentRound];
        if (dispute.period != Period.evidence) revert NotEvidencePeriod();

        IDisputeKit disputeKit = disputeKits[round.disputeKitID];

        uint256 startIndex = round.drawIterations; // for gas: less storage reads
        uint256 i;
        while (i < _iterations && round.drawnJurors.length < round.nbVotes) {
            address drawnAddress = disputeKit.draw(_disputeID, startIndex + i++);
            if (drawnAddress == address(0)) {
                continue;
            }
            sortitionModule.lockStake(drawnAddress, round.pnkAtStakePerJuror);
            emit Draw(drawnAddress, _disputeID, currentRound, round.drawnJurors.length);
            round.drawnJurors.push(drawnAddress);
            if (round.drawnJurors.length == round.nbVotes) {
                sortitionModule.postDrawHook(_disputeID, currentRound);
            }
        }
        round.drawIterations += i;
    }

    /// @dev Appeals the ruling of a specified dispute.
    /// Note: Access restricted to the Dispute Kit for this `disputeID`.
    /// @param _disputeID The ID of the dispute.
    /// @param _numberOfChoices Number of choices for the dispute. Can be required during court jump.
    /// @param _extraData Extradata for the dispute. Can be required during court jump.
    function appeal(uint256 _disputeID, uint256 _numberOfChoices, bytes memory _extraData) external payable {
        if (msg.value < appealCost(_disputeID)) revert AppealFeesNotEnough();

        Dispute storage dispute = disputes[_disputeID];
        if (dispute.period != Period.appeal) revert DisputeNotAppealable();

        Round storage round = dispute.rounds[dispute.rounds.length - 1];
        if (msg.sender != address(disputeKits[round.disputeKitID])) revert DisputeKitOnly();

        uint96 newCourtID = dispute.courtID;
        uint256 newDisputeKitID = round.disputeKitID;

        // Warning: the extra round must be created before calling disputeKit.createDispute()
        Round storage extraRound = dispute.rounds.push();

        if (round.nbVotes >= courts[newCourtID].jurorsForCourtJump) {
            // Jump to parent court.
            newCourtID = courts[newCourtID].parent;

            if (!courts[newCourtID].supportedDisputeKits[newDisputeKitID]) {
                // Switch to classic dispute kit if parent court doesn't support the current one.
                newDisputeKitID = Constants.DISPUTE_KIT_CLASSIC;
            }

            if (newCourtID != dispute.courtID) {
                emit CourtJump(_disputeID, dispute.rounds.length - 1, dispute.courtID, newCourtID);
            }
        }

        dispute.courtID = newCourtID;
        dispute.period = Period.evidence;
        dispute.lastPeriodChange = block.timestamp;

        Court storage court = courts[newCourtID];
        extraRound.nbVotes = msg.value / court.feeForJuror; // As many votes that can be afforded by the provided funds.
        extraRound.pnkAtStakePerJuror = (court.minStake * court.alpha) / ALPHA_DIVISOR;
        extraRound.totalFeesForJurors = msg.value;
        extraRound.disputeKitID = newDisputeKitID;

        sortitionModule.createDisputeHook(_disputeID, dispute.rounds.length - 1);

        // Dispute kit was changed, so create a dispute in the new DK contract.
        if (extraRound.disputeKitID != round.disputeKitID) {
            emit DisputeKitJump(_disputeID, dispute.rounds.length - 1, round.disputeKitID, extraRound.disputeKitID);
            disputeKits[extraRound.disputeKitID].createDispute(
                _disputeID,
                _numberOfChoices,
                _extraData,
                extraRound.nbVotes
            );
        }

        emit AppealDecision(_disputeID, dispute.arbitrated);
        emit NewPeriod(_disputeID, Period.evidence);
    }

    /// @dev Distribute the PNKs at stake and the dispute fees for the specific round of the dispute. Can be called in parts.
    /// @param _disputeID The ID of the dispute.
    /// @param _round The appeal round.
    /// @param _iterations The number of iterations to run.
    function execute(uint256 _disputeID, uint256 _round, uint256 _iterations) external {
        Round storage round;
        {
            Dispute storage dispute = disputes[_disputeID];
            if (dispute.period != Period.execution) revert NotExecutionPeriod();

            round = dispute.rounds[_round];
        } // stack too deep workaround

        uint256 start = round.repartitions;
        uint256 end = round.repartitions + _iterations;

        uint256 pnkPenaltiesInRound = round.pnkPenalties; // Keep in memory to save gas.
        uint256 numberOfVotesInRound = round.drawnJurors.length;
        uint256 feePerJurorInRound = round.totalFeesForJurors / numberOfVotesInRound;
        uint256 pnkAtStakePerJurorInRound = round.pnkAtStakePerJuror;
        uint256 coherentCount;
        {
            IDisputeKit disputeKit = disputeKits[round.disputeKitID];
            coherentCount = disputeKit.getCoherentCount(_disputeID, _round); // Total number of jurors that are eligible to a reward in this round.
        } // stack too deep workaround

        if (coherentCount == 0) {
            // We loop over the votes once as there are no rewards because it is not a tie and no one in this round is coherent with the final outcome.
            if (end > numberOfVotesInRound) end = numberOfVotesInRound;
        } else {
            // We loop over the votes twice, first to collect the PNK penalties, and second to distribute them as rewards along with arbitration fees.
            if (end > numberOfVotesInRound * 2) end = numberOfVotesInRound * 2;
        }
        round.repartitions = end;

        for (uint256 i = start; i < end; i++) {
            if (i < numberOfVotesInRound) {
                pnkPenaltiesInRound = _executePenalties(
                    ExecuteParams({
                        disputeID: _disputeID,
                        round: _round,
                        coherentCount: coherentCount,
                        numberOfVotesInRound: numberOfVotesInRound,
                        feePerJurorInRound: feePerJurorInRound,
                        pnkAtStakePerJurorInRound: pnkAtStakePerJurorInRound,
                        pnkPenaltiesInRound: pnkPenaltiesInRound,
                        repartition: i
                    })
                );
            } else {
                _executeRewards(
                    ExecuteParams({
                        disputeID: _disputeID,
                        round: _round,
                        coherentCount: coherentCount,
                        numberOfVotesInRound: numberOfVotesInRound,
                        feePerJurorInRound: feePerJurorInRound,
                        pnkAtStakePerJurorInRound: pnkAtStakePerJurorInRound,
                        pnkPenaltiesInRound: pnkPenaltiesInRound,
                        repartition: i
                    })
                );
            }
        }
        if (round.pnkPenalties != pnkPenaltiesInRound) {
            round.pnkPenalties = pnkPenaltiesInRound; // Reentrancy risk: breaks Check-Effect-Interact
        }
    }

    /// @dev Distribute the PNKs at stake and the dispute fees for the specific round of the dispute, penalties only.
    /// @param _params The parameters for the execution, see `ExecuteParams`.
    /// @return pnkPenaltiesInRoundCache The updated penalties in round cache.
    function _executePenalties(ExecuteParams memory _params) internal returns (uint256) {
        Dispute storage dispute = disputes[_params.disputeID];
        Round storage round = dispute.rounds[_params.round];
        IDisputeKit disputeKit = disputeKits[round.disputeKitID];

        // [0, 1] value that determines how coherent the juror was in this round, in basis points.
        uint256 degreeOfCoherence = disputeKit.getDegreeOfCoherence(
            _params.disputeID,
            _params.round,
            _params.repartition,
            _params.feePerJurorInRound,
            _params.pnkAtStakePerJurorInRound
        );
        if (degreeOfCoherence > ALPHA_DIVISOR) {
            // Make sure the degree doesn't exceed 1, though it should be ensured by the dispute kit.
            degreeOfCoherence = ALPHA_DIVISOR;
        }

        // Fully coherent jurors won't be penalized.
        uint256 penalty = (round.pnkAtStakePerJuror * (ALPHA_DIVISOR - degreeOfCoherence)) / ALPHA_DIVISOR;
        _params.pnkPenaltiesInRound += penalty;

        // Unlock the PNKs affected by the penalty
        address account = round.drawnJurors[_params.repartition];
        sortitionModule.unlockStake(account, penalty);

        // Apply the penalty to the staked PNKs.
        sortitionModule.penalizeStake(account, penalty);
        emit TokenAndETHShift(
            account,
            _params.disputeID,
            _params.round,
            degreeOfCoherence,
            -int256(penalty),
            0,
            round.feeToken
        );

        if (!disputeKit.isVoteActive(_params.disputeID, _params.round, _params.repartition)) {
            // The juror is inactive, unstake them.
            sortitionModule.setJurorInactive(account);
        }
        if (_params.repartition == _params.numberOfVotesInRound - 1 && _params.coherentCount == 0) {
            // No one was coherent, send the rewards to the governor.
            if (round.feeToken == Constants.NATIVE_CURRENCY) {
                // The dispute fees were paid in ETH
                payable(governor).send(round.totalFeesForJurors);
            } else {
                // The dispute fees were paid in ERC20
                round.feeToken.safeTransfer(governor, round.totalFeesForJurors);
            }
            pinakion.safeTransfer(governor, _params.pnkPenaltiesInRound);
            emit LeftoverRewardSent(
                _params.disputeID,
                _params.round,
                _params.pnkPenaltiesInRound,
                round.totalFeesForJurors,
                round.feeToken
            );
        }
        return _params.pnkPenaltiesInRound;
    }

    /// @dev Distribute the PNKs at stake and the dispute fees for the specific round of the dispute, rewards only.
    /// @param _params The parameters for the execution, see `ExecuteParams`.
    function _executeRewards(ExecuteParams memory _params) internal {
        Dispute storage dispute = disputes[_params.disputeID];
        Round storage round = dispute.rounds[_params.round];
        IDisputeKit disputeKit = disputeKits[round.disputeKitID];

        // [0, 1] value that determines how coherent the juror was in this round, in basis points.
        uint256 degreeOfCoherence = disputeKit.getDegreeOfCoherence(
            _params.disputeID,
            _params.round,
            _params.repartition % _params.numberOfVotesInRound,
            _params.feePerJurorInRound,
            _params.pnkAtStakePerJurorInRound
        );

        // Make sure the degree doesn't exceed 1, though it should be ensured by the dispute kit.
        if (degreeOfCoherence > ALPHA_DIVISOR) {
            degreeOfCoherence = ALPHA_DIVISOR;
        }

        address account = round.drawnJurors[_params.repartition % _params.numberOfVotesInRound];
        uint256 pnkLocked = (round.pnkAtStakePerJuror * degreeOfCoherence) / ALPHA_DIVISOR;

        // Release the rest of the PNKs of the juror for this round.
        sortitionModule.unlockStake(account, pnkLocked);

        // Give back the locked PNKs in case the juror fully unstaked earlier.
        if (!sortitionModule.isJurorStaked(account)) {
            pinakion.safeTransfer(account, pnkLocked);
        }

        // Transfer the rewards
        uint256 pnkReward = ((_params.pnkPenaltiesInRound / _params.coherentCount) * degreeOfCoherence) / ALPHA_DIVISOR;
        round.sumPnkRewardPaid += pnkReward;
        uint256 feeReward = ((round.totalFeesForJurors / _params.coherentCount) * degreeOfCoherence) / ALPHA_DIVISOR;
        round.sumFeeRewardPaid += feeReward;
        pinakion.safeTransfer(account, pnkReward);
        if (round.feeToken == Constants.NATIVE_CURRENCY) {
            // The dispute fees were paid in ETH
            payable(account).send(feeReward);
        } else {
            // The dispute fees were paid in ERC20
            round.feeToken.safeTransfer(account, feeReward);
        }
        emit TokenAndETHShift(
            account,
            _params.disputeID,
            _params.round,
            degreeOfCoherence,
            int256(pnkReward),
            int256(feeReward),
            round.feeToken
        );

        // Transfer any residual rewards to the governor. It may happen due to partial coherence of the jurors.
        if (_params.repartition == _params.numberOfVotesInRound * 2 - 1) {
            uint256 leftoverPnkReward = _params.pnkPenaltiesInRound - round.sumPnkRewardPaid;
            uint256 leftoverFeeReward = round.totalFeesForJurors - round.sumFeeRewardPaid;
            if (leftoverPnkReward != 0 || leftoverFeeReward != 0) {
                if (leftoverPnkReward != 0) {
                    pinakion.safeTransfer(governor, leftoverPnkReward);
                }
                if (leftoverFeeReward != 0) {
                    if (round.feeToken == Constants.NATIVE_CURRENCY) {
                        // The dispute fees were paid in ETH
                        payable(governor).send(leftoverFeeReward);
                    } else {
                        // The dispute fees were paid in ERC20
                        round.feeToken.safeTransfer(governor, leftoverFeeReward);
                    }
                }
                emit LeftoverRewardSent(
                    _params.disputeID,
                    _params.round,
                    leftoverPnkReward,
                    leftoverFeeReward,
                    round.feeToken
                );
            }
        }
    }

    /// @dev Executes a specified dispute's ruling.
    /// @param _disputeID The ID of the dispute.
    function executeRuling(uint256 _disputeID) external {
        Dispute storage dispute = disputes[_disputeID];
        if (dispute.period != Period.execution) revert NotExecutionPeriod();
        if (dispute.ruled) revert RulingAlreadyExecuted();

        (uint256 winningChoice, , ) = currentRuling(_disputeID);
        dispute.ruled = true;
        emit Ruling(dispute.arbitrated, _disputeID, winningChoice);
        dispute.arbitrated.rule(_disputeID, winningChoice);
    }

    // ************************************* //
    // *           Public Views            * //
    // ************************************* //

    /// @dev Compute the cost of arbitration denominated in ETH.
    ///      It is recommended not to increase it often, as it can be highly time and gas consuming for the arbitrated contracts to cope with fee augmentation.
    /// @param _extraData Additional info about the dispute. We use it to pass the ID of the dispute's court (first 32 bytes), the minimum number of jurors required (next 32 bytes) and the ID of the specific dispute kit (last 32 bytes).
    /// @return cost The arbitration cost in ETH.
    function arbitrationCost(bytes memory _extraData) public view override returns (uint256 cost) {
        (uint96 courtID, uint256 minJurors, ) = _extraDataToCourtIDMinJurorsDisputeKit(_extraData);
        cost = courts[courtID].feeForJuror * minJurors;
    }

    /// @dev Compute the cost of arbitration denominated in `_feeToken`.
    ///      It is recommended not to increase it often, as it can be highly time and gas consuming for the arbitrated contracts to cope with fee augmentation.
    /// @param _extraData Additional info about the dispute. We use it to pass the ID of the dispute's court (first 32 bytes), the minimum number of jurors required (next 32 bytes) and the ID of the specific dispute kit (last 32 bytes).
    /// @param _feeToken The ERC20 token used to pay fees.
    /// @return cost The arbitration cost in `_feeToken`.
    function arbitrationCost(bytes calldata _extraData, IERC20 _feeToken) public view override returns (uint256 cost) {
        cost = convertEthToTokenAmount(_feeToken, arbitrationCost(_extraData));
    }

    /// @dev Gets the cost of appealing a specified dispute.
    /// @param _disputeID The ID of the dispute.
    /// @return cost The appeal cost.
    function appealCost(uint256 _disputeID) public view returns (uint256 cost) {
        Dispute storage dispute = disputes[_disputeID];
        Round storage round = dispute.rounds[dispute.rounds.length - 1];
        Court storage court = courts[dispute.courtID];
        if (round.nbVotes >= court.jurorsForCourtJump) {
            // Jump to parent court.
            if (dispute.courtID == Constants.GENERAL_COURT) {
                // TODO: Handle the forking when appealed in General court.
                cost = NON_PAYABLE_AMOUNT; // Get the cost of the parent court.
            } else {
                cost = courts[court.parent].feeForJuror * ((round.nbVotes * 2) + 1);
            }
        } else {
            // Stay in current court.
            cost = court.feeForJuror * ((round.nbVotes * 2) + 1);
        }
    }

    /// @dev Gets the start and the end of a specified dispute's current appeal period.
    /// @param _disputeID The ID of the dispute.
    /// @return start The start of the appeal period.
    /// @return end The end of the appeal period.
    function appealPeriod(uint256 _disputeID) public view returns (uint256 start, uint256 end) {
        Dispute storage dispute = disputes[_disputeID];
        if (dispute.period == Period.appeal) {
            start = dispute.lastPeriodChange;
            end = dispute.lastPeriodChange + courts[dispute.courtID].timesPerPeriod[uint256(Period.appeal)];
        } else {
            start = 0;
            end = 0;
        }
    }

    /// @dev Gets the current ruling of a specified dispute.
    /// @param _disputeID The ID of the dispute.
    /// @return ruling The current ruling.
    /// @return tied Whether it's a tie or not.
    /// @return overridden Whether the ruling was overridden by appeal funding or not.
    function currentRuling(uint256 _disputeID) public view returns (uint256 ruling, bool tied, bool overridden) {
        Dispute storage dispute = disputes[_disputeID];
        Round storage round = dispute.rounds[dispute.rounds.length - 1];
        IDisputeKit disputeKit = disputeKits[round.disputeKitID];
        (ruling, tied, overridden) = disputeKit.currentRuling(_disputeID);
    }

    function getRoundInfo(uint256 _disputeID, uint256 _round) external view returns (Round memory) {
        return disputes[_disputeID].rounds[_round];
    }

    function getNumberOfRounds(uint256 _disputeID) external view returns (uint256) {
        return disputes[_disputeID].rounds.length;
    }

    function isSupported(uint96 _courtID, uint256 _disputeKitID) external view returns (bool) {
        return courts[_courtID].supportedDisputeKits[_disputeKitID];
    }

    /// @dev Gets the timesPerPeriod array for a given court.
    /// @param _courtID The ID of the court to get the times from.
    /// @return timesPerPeriod The timesPerPeriod array for the given court.
    function getTimesPerPeriod(uint96 _courtID) external view returns (uint256[4] memory timesPerPeriod) {
        timesPerPeriod = courts[_courtID].timesPerPeriod;
    }

    // ************************************* //
    // *   Public Views for Dispute Kits   * //
    // ************************************* //

    /// @dev Gets the number of votes permitted for the specified dispute in the latest round.
    /// @param _disputeID The ID of the dispute.
    function getNumberOfVotes(uint256 _disputeID) external view returns (uint256) {
        Dispute storage dispute = disputes[_disputeID];
        return dispute.rounds[dispute.rounds.length - 1].nbVotes;
    }

    /// @dev Returns true if the dispute kit will be switched to a parent DK.
    /// @param _disputeID The ID of the dispute.
    /// @return Whether DK will be switched or not.
    function isDisputeKitJumping(uint256 _disputeID) external view returns (bool) {
        Dispute storage dispute = disputes[_disputeID];
        Round storage round = dispute.rounds[dispute.rounds.length - 1];
        Court storage court = courts[dispute.courtID];

        if (round.nbVotes < court.jurorsForCourtJump) {
            return false;
        }

        // Jump if the parent court doesn't support the current DK.
        return !courts[court.parent].supportedDisputeKits[round.disputeKitID];
    }

    function getDisputeKitsLength() external view returns (uint256) {
        return disputeKits.length;
    }

    function convertEthToTokenAmount(IERC20 _toToken, uint256 _amountInEth) public view returns (uint256) {
        return (_amountInEth * 10 ** currencyRates[_toToken].rateDecimals) / currencyRates[_toToken].rateInEth;
    }

    // ************************************* //
    // *            Internal               * //
    // ************************************* //

    /// @dev Toggles the dispute kit support for a given court.
    /// @param _courtID The ID of the court to toggle the support for.
    /// @param _disputeKitID The ID of the dispute kit to toggle the support for.
    /// @param _enable Whether to enable or disable the support. Note that classic dispute kit should always be enabled.
    function _enableDisputeKit(uint96 _courtID, uint256 _disputeKitID, bool _enable) internal {
        courts[_courtID].supportedDisputeKits[_disputeKitID] = _enable;
        emit DisputeKitEnabled(_courtID, _disputeKitID, _enable);
    }

    /// @dev If called only once then set _onError to Revert, otherwise set it to Return
    /// @param _account The account to set the stake for.
    /// @param _courtID The ID of the court to set the stake for.
    /// @param _newStake The new stake.
    /// @param _alreadyTransferred Whether the PNKs were already transferred to/from the staking contract.
    /// @param _onError Whether to revert or return false on error.
    /// @return Whether the stake was successfully set or not.
    function _setStake(
        address _account,
        uint96 _courtID,
        uint256 _newStake,
        bool _alreadyTransferred,
        OnError _onError
    ) internal returns (bool) {
        if (_courtID == Constants.FORKING_COURT || _courtID > courts.length) {
            _stakingFailed(_onError); // Staking directly into the forking court is not allowed.
            return false;
        }
        if (_newStake != 0 && _newStake < courts[_courtID].minStake) {
            _stakingFailed(_onError); // Staking less than the minimum stake is not allowed.
            return false;
        }
        (uint256 pnkDeposit, uint256 pnkWithdrawal, bool sortitionSuccess) = sortitionModule.setStake(
            _account,
            _courtID,
            _newStake,
            _alreadyTransferred
        );
        if (!sortitionSuccess) {
            _stakingFailed(_onError);
            return false;
        }
        if (pnkDeposit > 0) {
            if (!pinakion.safeTransferFrom(_account, address(this), pnkDeposit)) {
                _stakingFailed(_onError);
                return false;
            }
        }
        if (pnkWithdrawal > 0) {
            if (!pinakion.safeTransfer(_account, pnkWithdrawal)) {
                _stakingFailed(_onError);
                return false;
            }
        }
        return true;
    }

    /// @dev It may revert depending on the _onError parameter.
    function _stakingFailed(OnError _onError) internal pure {
        if (_onError == OnError.Return) return;
        revert StakingFailed();
    }

    /// @dev Gets a court ID, the minimum number of jurors and an ID of a dispute kit from a specified extra data bytes array.
    /// Note that if extradata contains an incorrect value then this value will be switched to default.
    /// @param _extraData The extra data bytes array. The first 32 bytes are the court ID, the next are the minimum number of jurors and the last are the dispute kit ID.
    /// @return courtID The court ID.
    /// @return minJurors The minimum number of jurors required.
    /// @return disputeKitID The ID of the dispute kit.
    function _extraDataToCourtIDMinJurorsDisputeKit(
        bytes memory _extraData
    ) internal view returns (uint96 courtID, uint256 minJurors, uint256 disputeKitID) {
        // Note that if the extradata doesn't contain 32 bytes for the dispute kit ID it'll return the default 0 index.
        if (_extraData.length >= 64) {
            assembly {
                // solium-disable-line security/no-inline-assembly
                courtID := mload(add(_extraData, 0x20))
                minJurors := mload(add(_extraData, 0x40))
                disputeKitID := mload(add(_extraData, 0x60))
            }
            if (courtID == Constants.FORKING_COURT || courtID >= courts.length) {
                courtID = Constants.GENERAL_COURT;
            }
            if (minJurors == 0) {
                minJurors = Constants.DEFAULT_NB_OF_JURORS;
            }
            if (disputeKitID == Constants.NULL_DISPUTE_KIT || disputeKitID >= disputeKits.length) {
                disputeKitID = Constants.DISPUTE_KIT_CLASSIC; // 0 index is not used.
            }
        } else {
            courtID = Constants.GENERAL_COURT;
            minJurors = Constants.DEFAULT_NB_OF_JURORS;
            disputeKitID = Constants.DISPUTE_KIT_CLASSIC;
        }
    }

    // ************************************* //
    // *              Errors               * //
    // ************************************* //

    error GovernorOnly();
    error DisputeKitOnly();
    error SortitionModuleOnly();
    error UnsuccessfulCall();
    error InvalidDisputKitParent();
    error DepthLevelMax();
    error MinStakeLowerThanParentCourt();
    error UnsupportedDisputeKit();
    error InvalidForkingCourtAsParent();
    error WrongDisputeKitIndex();
    error CannotDisableClassicDK();
    error ArraysLengthMismatch();
    error StakingFailed();
    error ArbitrationFeesNotEnough();
    error DisputeKitNotSupportedByCourt();
    error MustSupportDisputeKitClassic();
    error TokenNotAccepted();
    error EvidenceNotPassedAndNotAppeal();
    error DisputeStillDrawing();
    error CommitPeriodNotPassed();
    error VotePeriodNotPassed();
    error AppealPeriodNotPassed();
    error NotEvidencePeriod();
    error AppealFeesNotEnough();
    error DisputeNotAppealable();
    error NotExecutionPeriod();
    error RulingAlreadyExecuted();
    error DisputePeriodIsFinal();
    error TransferFailed();
=======
>>>>>>> 9f27b765
}<|MERGE_RESOLUTION|>--- conflicted
+++ resolved
@@ -46,50 +46,15 @@
         uint256[4] memory _timesPerPeriod,
         ISortitionModule _sortitionModuleAddress
     ) external reinitializer(1) {
-<<<<<<< HEAD
-        governor = _governor;
-        pinakion = _pinakion;
-        jurorProsecutionModule = _jurorProsecutionModule;
-        sortitionModule = _sortitionModuleAddress;
-
-        // NULL_DISPUTE_KIT: an empty element at index 0 to indicate when a dispute kit is not supported.
-        disputeKits.push();
-
-        // DISPUTE_KIT_CLASSIC
-        disputeKits.push(_disputeKit);
-
-        emit DisputeKitCreated(Constants.DISPUTE_KIT_CLASSIC, _disputeKit);
-
-        // FORKING_COURT
-        // TODO: Fill the properties for the Forking court, emit CourtCreated.
-        courts.push();
-
-        // GENERAL_COURT
-        Court storage court = courts.push();
-        court.parent = Constants.FORKING_COURT;
-        court.children = new uint256[](0);
-        court.hiddenVotes = _hiddenVotes;
-        court.minStake = _courtParameters[0];
-        court.alpha = _courtParameters[1];
-        court.feeForJuror = _courtParameters[2];
-        court.jurorsForCourtJump = _courtParameters[3];
-        court.timesPerPeriod = _timesPerPeriod;
-
-        emit CourtCreated(
-            1,
-            court.parent,
-=======
         _initialize(
             _governor,
             _guardian,
             _pinakion,
             _jurorProsecutionModule,
             _disputeKit,
->>>>>>> 9f27b765
             _hiddenVotes,
             _courtParameters,
             _timesPerPeriod,
-            _sortitionExtraData,
             _sortitionModuleAddress
         );
     }
@@ -103,905 +68,4 @@
     function _authorizeUpgrade(address) internal view override onlyByGovernor {
         // NOP
     }
-<<<<<<< HEAD
-
-    function creatSortitionTree(bytes memory _sortitionExtraData) external onlyByGovernor {
-        sortitionModule.createTree(bytes32(uint256(Constants.FORKING_COURT)), _sortitionExtraData);
-        sortitionModule.createTree(bytes32(uint256(Constants.GENERAL_COURT)), _sortitionExtraData);
-    }
-
-    /// @dev Allows the governor to call anything on behalf of the contract.
-    /// @param _destination The destination of the call.
-    /// @param _amount The value sent with the call.
-    /// @param _data The data sent with the call.
-    function executeGovernorProposal(
-        address _destination,
-        uint256 _amount,
-        bytes memory _data
-    ) external onlyByGovernor {
-        (bool success, ) = _destination.call{value: _amount}(_data);
-        if (!success) revert UnsuccessfulCall();
-    }
-
-    /// @dev Changes the `governor` storage variable.
-    /// @param _governor The new value for the `governor` storage variable.
-    function changeGovernor(address payable _governor) external onlyByGovernor {
-        governor = _governor;
-    }
-
-    /// @dev Changes the `pinakion` storage variable.
-    /// @param _pinakion The new value for the `pinakion` storage variable.
-    function changePinakion(IERC20 _pinakion) external onlyByGovernor {
-        pinakion = _pinakion;
-    }
-
-    /// @dev Changes the `jurorProsecutionModule` storage variable.
-    /// @param _jurorProsecutionModule The new value for the `jurorProsecutionModule` storage variable.
-    function changeJurorProsecutionModule(address _jurorProsecutionModule) external onlyByGovernor {
-        jurorProsecutionModule = _jurorProsecutionModule;
-    }
-
-    /// @dev Changes the `_sortitionModule` storage variable.
-    /// Note that the new module should be initialized for all courts.
-    /// @param _sortitionModule The new value for the `sortitionModule` storage variable.
-    function changeSortitionModule(ISortitionModule _sortitionModule) external onlyByGovernor {
-        sortitionModule = _sortitionModule;
-    }
-
-    /// @dev Add a new supported dispute kit module to the court.
-    /// @param _disputeKitAddress The address of the dispute kit contract.
-    function addNewDisputeKit(IDisputeKit _disputeKitAddress) external onlyByGovernor {
-        uint256 disputeKitID = disputeKits.length;
-        disputeKits.push(_disputeKitAddress);
-        emit DisputeKitCreated(disputeKitID, _disputeKitAddress);
-    }
-
-    /// @dev Creates a court under a specified parent court.
-    /// @param _parent The `parent` property value of the court.
-    /// @param _hiddenVotes The `hiddenVotes` property value of the court.
-    /// @param _minStake The `minStake` property value of the court.
-    /// @param _alpha The `alpha` property value of the court.
-    /// @param _feeForJuror The `feeForJuror` property value of the court.
-    /// @param _jurorsForCourtJump The `jurorsForCourtJump` property value of the court.
-    /// @param _timesPerPeriod The `timesPerPeriod` property value of the court.
-    /// @param _sortitionExtraData Extra data for sortition module.
-    /// @param _supportedDisputeKits Indexes of dispute kits that this court will support.
-    function createCourt(
-        uint96 _parent,
-        bool _hiddenVotes,
-        uint256 _minStake,
-        uint256 _alpha,
-        uint256 _feeForJuror,
-        uint256 _jurorsForCourtJump,
-        uint256[4] memory _timesPerPeriod,
-        bytes memory _sortitionExtraData,
-        uint256[] memory _supportedDisputeKits
-    ) external onlyByGovernor {
-        if (courts[_parent].minStake > _minStake) revert MinStakeLowerThanParentCourt();
-        if (_supportedDisputeKits.length == 0) revert UnsupportedDisputeKit();
-        if (_parent == Constants.FORKING_COURT) revert InvalidForkingCourtAsParent();
-
-        uint256 courtID = courts.length;
-        Court storage court = courts.push();
-
-        for (uint256 i = 0; i < _supportedDisputeKits.length; i++) {
-            if (_supportedDisputeKits[i] == 0 || _supportedDisputeKits[i] >= disputeKits.length) {
-                revert WrongDisputeKitIndex();
-            }
-            court.supportedDisputeKits[_supportedDisputeKits[i]] = true;
-        }
-        // Check that Classic DK support was added.
-        if (!court.supportedDisputeKits[Constants.DISPUTE_KIT_CLASSIC]) revert MustSupportDisputeKitClassic();
-
-        court.parent = _parent;
-        court.children = new uint256[](0);
-        court.hiddenVotes = _hiddenVotes;
-        court.minStake = _minStake;
-        court.alpha = _alpha;
-        court.feeForJuror = _feeForJuror;
-        court.jurorsForCourtJump = _jurorsForCourtJump;
-        court.timesPerPeriod = _timesPerPeriod;
-
-        sortitionModule.createTree(bytes32(courtID), _sortitionExtraData);
-
-        // Update the parent.
-        courts[_parent].children.push(courtID);
-        emit CourtCreated(
-            courtID,
-            _parent,
-            _hiddenVotes,
-            _minStake,
-            _alpha,
-            _feeForJuror,
-            _jurorsForCourtJump,
-            _timesPerPeriod,
-            _supportedDisputeKits
-        );
-    }
-
-    function changeCourtParameters(
-        uint96 _courtID,
-        bool _hiddenVotes,
-        uint256 _minStake,
-        uint256 _alpha,
-        uint256 _feeForJuror,
-        uint256 _jurorsForCourtJump,
-        uint256[4] memory _timesPerPeriod
-    ) external onlyByGovernor {
-        Court storage court = courts[_courtID];
-        if (_courtID != Constants.GENERAL_COURT && courts[court.parent].minStake > _minStake) {
-            revert MinStakeLowerThanParentCourt();
-        }
-        for (uint256 i = 0; i < court.children.length; i++) {
-            if (courts[court.children[i]].minStake < _minStake) {
-                revert MinStakeLowerThanParentCourt();
-            }
-        }
-        court.minStake = _minStake;
-        court.hiddenVotes = _hiddenVotes;
-        court.alpha = _alpha;
-        court.feeForJuror = _feeForJuror;
-        court.jurorsForCourtJump = _jurorsForCourtJump;
-        court.timesPerPeriod = _timesPerPeriod;
-        emit CourtModified(
-            _courtID,
-            _hiddenVotes,
-            _minStake,
-            _alpha,
-            _feeForJuror,
-            _jurorsForCourtJump,
-            _timesPerPeriod
-        );
-    }
-
-    /// @dev Adds/removes court's support for specified dispute kits.
-    /// @param _courtID The ID of the court.
-    /// @param _disputeKitIDs The IDs of dispute kits which support should be added/removed.
-    /// @param _enable Whether add or remove the dispute kits from the court.
-    function enableDisputeKits(uint96 _courtID, uint256[] memory _disputeKitIDs, bool _enable) external onlyByGovernor {
-        for (uint256 i = 0; i < _disputeKitIDs.length; i++) {
-            if (_enable) {
-                if (_disputeKitIDs[i] == 0 || _disputeKitIDs[i] >= disputeKits.length) {
-                    revert WrongDisputeKitIndex();
-                }
-                _enableDisputeKit(_courtID, _disputeKitIDs[i], true);
-            } else {
-                // Classic dispute kit must be supported by all courts.
-                if (_disputeKitIDs[i] == Constants.DISPUTE_KIT_CLASSIC) {
-                    revert CannotDisableClassicDK();
-                }
-                _enableDisputeKit(_courtID, _disputeKitIDs[i], false);
-            }
-        }
-    }
-
-    /// @dev Changes the supported fee tokens.
-    /// @param _feeToken The fee token.
-    /// @param _accepted Whether the token is supported or not as a method of fee payment.
-    function changeAcceptedFeeTokens(IERC20 _feeToken, bool _accepted) external onlyByGovernor {
-        currencyRates[_feeToken].feePaymentAccepted = _accepted;
-        emit AcceptedFeeToken(_feeToken, _accepted);
-    }
-
-    /// @dev Changes the currency rate of a fee token.
-    /// @param _feeToken The fee token.
-    /// @param _rateInEth The new rate of the fee token in ETH.
-    /// @param _rateDecimals The new decimals of the fee token rate.
-    function changeCurrencyRates(IERC20 _feeToken, uint64 _rateInEth, uint8 _rateDecimals) external onlyByGovernor {
-        currencyRates[_feeToken].rateInEth = _rateInEth;
-        currencyRates[_feeToken].rateDecimals = _rateDecimals;
-        emit NewCurrencyRate(_feeToken, _rateInEth, _rateDecimals);
-    }
-
-    // ************************************* //
-    // *         State Modifiers           * //
-    // ************************************* //
-
-    /// @dev Sets the caller's stake in a court.
-    /// @param _courtID The ID of the court.
-    /// @param _newStake The new stake.
-    /// Note that the existing delayed stake will be nullified as non-relevant.
-    function setStake(uint96 _courtID, uint256 _newStake) external {
-        _setStake(msg.sender, _courtID, _newStake, false, OnError.Revert);
-    }
-
-    /// @dev Sets the stake of a specified account in a court, typically to apply a delayed stake or unstake inactive jurors.
-    /// @param _account The account whose stake is being set.
-    /// @param _courtID The ID of the court.
-    /// @param _newStake The new stake.
-    /// @param _alreadyTransferred Whether the PNKs have already been transferred to the contract.
-    function setStakeBySortitionModule(
-        address _account,
-        uint96 _courtID,
-        uint256 _newStake,
-        bool _alreadyTransferred
-    ) external {
-        if (msg.sender != address(sortitionModule)) revert SortitionModuleOnly();
-        _setStake(_account, _courtID, _newStake, _alreadyTransferred, OnError.Return);
-    }
-
-    /// @inheritdoc IArbitratorV2
-    function createDispute(
-        uint256 _numberOfChoices,
-        bytes memory _extraData
-    ) external payable override returns (uint256 disputeID) {
-        if (msg.value < arbitrationCost(_extraData)) revert ArbitrationFeesNotEnough();
-
-        return _createDispute(_numberOfChoices, _extraData, Constants.NATIVE_CURRENCY, msg.value);
-    }
-
-    /// @inheritdoc IArbitratorV2
-    function createDispute(
-        uint256 _numberOfChoices,
-        bytes calldata _extraData,
-        IERC20 _feeToken,
-        uint256 _feeAmount
-    ) external override returns (uint256 disputeID) {
-        if (!currencyRates[_feeToken].feePaymentAccepted) revert TokenNotAccepted();
-        if (_feeAmount < arbitrationCost(_extraData, _feeToken)) revert ArbitrationFeesNotEnough();
-
-        if (!_feeToken.safeTransferFrom(msg.sender, address(this), _feeAmount)) revert TransferFailed();
-        return _createDispute(_numberOfChoices, _extraData, _feeToken, _feeAmount);
-    }
-
-    function _createDispute(
-        uint256 _numberOfChoices,
-        bytes memory _extraData,
-        IERC20 _feeToken,
-        uint256 _feeAmount
-    ) internal returns (uint256 disputeID) {
-        (uint96 courtID, , uint256 disputeKitID) = _extraDataToCourtIDMinJurorsDisputeKit(_extraData);
-        if (!courts[courtID].supportedDisputeKits[disputeKitID]) revert DisputeKitNotSupportedByCourt();
-
-        disputeID = disputes.length;
-        Dispute storage dispute = disputes.push();
-        dispute.courtID = courtID;
-        dispute.arbitrated = IArbitrableV2(msg.sender);
-        dispute.lastPeriodChange = block.timestamp;
-
-        IDisputeKit disputeKit = disputeKits[disputeKitID];
-        Court storage court = courts[courtID];
-        Round storage round = dispute.rounds.push();
-
-        // Obtain the feeForJuror in the same currency as the _feeAmount
-        uint256 feeForJuror = (_feeToken == Constants.NATIVE_CURRENCY)
-            ? court.feeForJuror
-            : convertEthToTokenAmount(_feeToken, court.feeForJuror);
-        round.nbVotes = _feeAmount / feeForJuror;
-        round.disputeKitID = disputeKitID;
-        round.pnkAtStakePerJuror = (court.minStake * court.alpha) / ALPHA_DIVISOR;
-        round.totalFeesForJurors = _feeAmount;
-        round.feeToken = IERC20(_feeToken);
-
-        sortitionModule.createDisputeHook(disputeID, 0); // Default round ID.
-
-        disputeKit.createDispute(disputeID, _numberOfChoices, _extraData, round.nbVotes);
-        emit DisputeCreation(disputeID, IArbitrableV2(msg.sender));
-    }
-
-    /// @dev Passes the period of a specified dispute.
-    /// @param _disputeID The ID of the dispute.
-    function passPeriod(uint256 _disputeID) external {
-        Dispute storage dispute = disputes[_disputeID];
-        Court storage court = courts[dispute.courtID];
-
-        uint256 currentRound = dispute.rounds.length - 1;
-        Round storage round = dispute.rounds[currentRound];
-        if (dispute.period == Period.evidence) {
-            if (
-                currentRound == 0 &&
-                block.timestamp - dispute.lastPeriodChange < court.timesPerPeriod[uint256(dispute.period)]
-            ) {
-                revert EvidenceNotPassedAndNotAppeal();
-            }
-            if (round.drawnJurors.length != round.nbVotes) revert DisputeStillDrawing();
-            dispute.period = court.hiddenVotes ? Period.commit : Period.vote;
-        } else if (dispute.period == Period.commit) {
-            if (
-                block.timestamp - dispute.lastPeriodChange < court.timesPerPeriod[uint256(dispute.period)] &&
-                !disputeKits[round.disputeKitID].areCommitsAllCast(_disputeID)
-            ) {
-                revert CommitPeriodNotPassed();
-            }
-            dispute.period = Period.vote;
-        } else if (dispute.period == Period.vote) {
-            if (
-                block.timestamp - dispute.lastPeriodChange < court.timesPerPeriod[uint256(dispute.period)] &&
-                !disputeKits[round.disputeKitID].areVotesAllCast(_disputeID)
-            ) {
-                revert VotePeriodNotPassed();
-            }
-            dispute.period = Period.appeal;
-            emit AppealPossible(_disputeID, dispute.arbitrated);
-        } else if (dispute.period == Period.appeal) {
-            if (block.timestamp - dispute.lastPeriodChange < court.timesPerPeriod[uint256(dispute.period)]) {
-                revert AppealPeriodNotPassed();
-            }
-            dispute.period = Period.execution;
-        } else if (dispute.period == Period.execution) {
-            revert DisputePeriodIsFinal();
-        }
-
-        dispute.lastPeriodChange = block.timestamp;
-        emit NewPeriod(_disputeID, dispute.period);
-    }
-
-    /// @dev Draws jurors for the dispute. Can be called in parts.
-    /// @param _disputeID The ID of the dispute.
-    /// @param _iterations The number of iterations to run.
-    function draw(uint256 _disputeID, uint256 _iterations) external {
-        Dispute storage dispute = disputes[_disputeID];
-        uint256 currentRound = dispute.rounds.length - 1;
-        Round storage round = dispute.rounds[currentRound];
-        if (dispute.period != Period.evidence) revert NotEvidencePeriod();
-
-        IDisputeKit disputeKit = disputeKits[round.disputeKitID];
-
-        uint256 startIndex = round.drawIterations; // for gas: less storage reads
-        uint256 i;
-        while (i < _iterations && round.drawnJurors.length < round.nbVotes) {
-            address drawnAddress = disputeKit.draw(_disputeID, startIndex + i++);
-            if (drawnAddress == address(0)) {
-                continue;
-            }
-            sortitionModule.lockStake(drawnAddress, round.pnkAtStakePerJuror);
-            emit Draw(drawnAddress, _disputeID, currentRound, round.drawnJurors.length);
-            round.drawnJurors.push(drawnAddress);
-            if (round.drawnJurors.length == round.nbVotes) {
-                sortitionModule.postDrawHook(_disputeID, currentRound);
-            }
-        }
-        round.drawIterations += i;
-    }
-
-    /// @dev Appeals the ruling of a specified dispute.
-    /// Note: Access restricted to the Dispute Kit for this `disputeID`.
-    /// @param _disputeID The ID of the dispute.
-    /// @param _numberOfChoices Number of choices for the dispute. Can be required during court jump.
-    /// @param _extraData Extradata for the dispute. Can be required during court jump.
-    function appeal(uint256 _disputeID, uint256 _numberOfChoices, bytes memory _extraData) external payable {
-        if (msg.value < appealCost(_disputeID)) revert AppealFeesNotEnough();
-
-        Dispute storage dispute = disputes[_disputeID];
-        if (dispute.period != Period.appeal) revert DisputeNotAppealable();
-
-        Round storage round = dispute.rounds[dispute.rounds.length - 1];
-        if (msg.sender != address(disputeKits[round.disputeKitID])) revert DisputeKitOnly();
-
-        uint96 newCourtID = dispute.courtID;
-        uint256 newDisputeKitID = round.disputeKitID;
-
-        // Warning: the extra round must be created before calling disputeKit.createDispute()
-        Round storage extraRound = dispute.rounds.push();
-
-        if (round.nbVotes >= courts[newCourtID].jurorsForCourtJump) {
-            // Jump to parent court.
-            newCourtID = courts[newCourtID].parent;
-
-            if (!courts[newCourtID].supportedDisputeKits[newDisputeKitID]) {
-                // Switch to classic dispute kit if parent court doesn't support the current one.
-                newDisputeKitID = Constants.DISPUTE_KIT_CLASSIC;
-            }
-
-            if (newCourtID != dispute.courtID) {
-                emit CourtJump(_disputeID, dispute.rounds.length - 1, dispute.courtID, newCourtID);
-            }
-        }
-
-        dispute.courtID = newCourtID;
-        dispute.period = Period.evidence;
-        dispute.lastPeriodChange = block.timestamp;
-
-        Court storage court = courts[newCourtID];
-        extraRound.nbVotes = msg.value / court.feeForJuror; // As many votes that can be afforded by the provided funds.
-        extraRound.pnkAtStakePerJuror = (court.minStake * court.alpha) / ALPHA_DIVISOR;
-        extraRound.totalFeesForJurors = msg.value;
-        extraRound.disputeKitID = newDisputeKitID;
-
-        sortitionModule.createDisputeHook(_disputeID, dispute.rounds.length - 1);
-
-        // Dispute kit was changed, so create a dispute in the new DK contract.
-        if (extraRound.disputeKitID != round.disputeKitID) {
-            emit DisputeKitJump(_disputeID, dispute.rounds.length - 1, round.disputeKitID, extraRound.disputeKitID);
-            disputeKits[extraRound.disputeKitID].createDispute(
-                _disputeID,
-                _numberOfChoices,
-                _extraData,
-                extraRound.nbVotes
-            );
-        }
-
-        emit AppealDecision(_disputeID, dispute.arbitrated);
-        emit NewPeriod(_disputeID, Period.evidence);
-    }
-
-    /// @dev Distribute the PNKs at stake and the dispute fees for the specific round of the dispute. Can be called in parts.
-    /// @param _disputeID The ID of the dispute.
-    /// @param _round The appeal round.
-    /// @param _iterations The number of iterations to run.
-    function execute(uint256 _disputeID, uint256 _round, uint256 _iterations) external {
-        Round storage round;
-        {
-            Dispute storage dispute = disputes[_disputeID];
-            if (dispute.period != Period.execution) revert NotExecutionPeriod();
-
-            round = dispute.rounds[_round];
-        } // stack too deep workaround
-
-        uint256 start = round.repartitions;
-        uint256 end = round.repartitions + _iterations;
-
-        uint256 pnkPenaltiesInRound = round.pnkPenalties; // Keep in memory to save gas.
-        uint256 numberOfVotesInRound = round.drawnJurors.length;
-        uint256 feePerJurorInRound = round.totalFeesForJurors / numberOfVotesInRound;
-        uint256 pnkAtStakePerJurorInRound = round.pnkAtStakePerJuror;
-        uint256 coherentCount;
-        {
-            IDisputeKit disputeKit = disputeKits[round.disputeKitID];
-            coherentCount = disputeKit.getCoherentCount(_disputeID, _round); // Total number of jurors that are eligible to a reward in this round.
-        } // stack too deep workaround
-
-        if (coherentCount == 0) {
-            // We loop over the votes once as there are no rewards because it is not a tie and no one in this round is coherent with the final outcome.
-            if (end > numberOfVotesInRound) end = numberOfVotesInRound;
-        } else {
-            // We loop over the votes twice, first to collect the PNK penalties, and second to distribute them as rewards along with arbitration fees.
-            if (end > numberOfVotesInRound * 2) end = numberOfVotesInRound * 2;
-        }
-        round.repartitions = end;
-
-        for (uint256 i = start; i < end; i++) {
-            if (i < numberOfVotesInRound) {
-                pnkPenaltiesInRound = _executePenalties(
-                    ExecuteParams({
-                        disputeID: _disputeID,
-                        round: _round,
-                        coherentCount: coherentCount,
-                        numberOfVotesInRound: numberOfVotesInRound,
-                        feePerJurorInRound: feePerJurorInRound,
-                        pnkAtStakePerJurorInRound: pnkAtStakePerJurorInRound,
-                        pnkPenaltiesInRound: pnkPenaltiesInRound,
-                        repartition: i
-                    })
-                );
-            } else {
-                _executeRewards(
-                    ExecuteParams({
-                        disputeID: _disputeID,
-                        round: _round,
-                        coherentCount: coherentCount,
-                        numberOfVotesInRound: numberOfVotesInRound,
-                        feePerJurorInRound: feePerJurorInRound,
-                        pnkAtStakePerJurorInRound: pnkAtStakePerJurorInRound,
-                        pnkPenaltiesInRound: pnkPenaltiesInRound,
-                        repartition: i
-                    })
-                );
-            }
-        }
-        if (round.pnkPenalties != pnkPenaltiesInRound) {
-            round.pnkPenalties = pnkPenaltiesInRound; // Reentrancy risk: breaks Check-Effect-Interact
-        }
-    }
-
-    /// @dev Distribute the PNKs at stake and the dispute fees for the specific round of the dispute, penalties only.
-    /// @param _params The parameters for the execution, see `ExecuteParams`.
-    /// @return pnkPenaltiesInRoundCache The updated penalties in round cache.
-    function _executePenalties(ExecuteParams memory _params) internal returns (uint256) {
-        Dispute storage dispute = disputes[_params.disputeID];
-        Round storage round = dispute.rounds[_params.round];
-        IDisputeKit disputeKit = disputeKits[round.disputeKitID];
-
-        // [0, 1] value that determines how coherent the juror was in this round, in basis points.
-        uint256 degreeOfCoherence = disputeKit.getDegreeOfCoherence(
-            _params.disputeID,
-            _params.round,
-            _params.repartition,
-            _params.feePerJurorInRound,
-            _params.pnkAtStakePerJurorInRound
-        );
-        if (degreeOfCoherence > ALPHA_DIVISOR) {
-            // Make sure the degree doesn't exceed 1, though it should be ensured by the dispute kit.
-            degreeOfCoherence = ALPHA_DIVISOR;
-        }
-
-        // Fully coherent jurors won't be penalized.
-        uint256 penalty = (round.pnkAtStakePerJuror * (ALPHA_DIVISOR - degreeOfCoherence)) / ALPHA_DIVISOR;
-        _params.pnkPenaltiesInRound += penalty;
-
-        // Unlock the PNKs affected by the penalty
-        address account = round.drawnJurors[_params.repartition];
-        sortitionModule.unlockStake(account, penalty);
-
-        // Apply the penalty to the staked PNKs.
-        sortitionModule.penalizeStake(account, penalty);
-        emit TokenAndETHShift(
-            account,
-            _params.disputeID,
-            _params.round,
-            degreeOfCoherence,
-            -int256(penalty),
-            0,
-            round.feeToken
-        );
-
-        if (!disputeKit.isVoteActive(_params.disputeID, _params.round, _params.repartition)) {
-            // The juror is inactive, unstake them.
-            sortitionModule.setJurorInactive(account);
-        }
-        if (_params.repartition == _params.numberOfVotesInRound - 1 && _params.coherentCount == 0) {
-            // No one was coherent, send the rewards to the governor.
-            if (round.feeToken == Constants.NATIVE_CURRENCY) {
-                // The dispute fees were paid in ETH
-                payable(governor).send(round.totalFeesForJurors);
-            } else {
-                // The dispute fees were paid in ERC20
-                round.feeToken.safeTransfer(governor, round.totalFeesForJurors);
-            }
-            pinakion.safeTransfer(governor, _params.pnkPenaltiesInRound);
-            emit LeftoverRewardSent(
-                _params.disputeID,
-                _params.round,
-                _params.pnkPenaltiesInRound,
-                round.totalFeesForJurors,
-                round.feeToken
-            );
-        }
-        return _params.pnkPenaltiesInRound;
-    }
-
-    /// @dev Distribute the PNKs at stake and the dispute fees for the specific round of the dispute, rewards only.
-    /// @param _params The parameters for the execution, see `ExecuteParams`.
-    function _executeRewards(ExecuteParams memory _params) internal {
-        Dispute storage dispute = disputes[_params.disputeID];
-        Round storage round = dispute.rounds[_params.round];
-        IDisputeKit disputeKit = disputeKits[round.disputeKitID];
-
-        // [0, 1] value that determines how coherent the juror was in this round, in basis points.
-        uint256 degreeOfCoherence = disputeKit.getDegreeOfCoherence(
-            _params.disputeID,
-            _params.round,
-            _params.repartition % _params.numberOfVotesInRound,
-            _params.feePerJurorInRound,
-            _params.pnkAtStakePerJurorInRound
-        );
-
-        // Make sure the degree doesn't exceed 1, though it should be ensured by the dispute kit.
-        if (degreeOfCoherence > ALPHA_DIVISOR) {
-            degreeOfCoherence = ALPHA_DIVISOR;
-        }
-
-        address account = round.drawnJurors[_params.repartition % _params.numberOfVotesInRound];
-        uint256 pnkLocked = (round.pnkAtStakePerJuror * degreeOfCoherence) / ALPHA_DIVISOR;
-
-        // Release the rest of the PNKs of the juror for this round.
-        sortitionModule.unlockStake(account, pnkLocked);
-
-        // Give back the locked PNKs in case the juror fully unstaked earlier.
-        if (!sortitionModule.isJurorStaked(account)) {
-            pinakion.safeTransfer(account, pnkLocked);
-        }
-
-        // Transfer the rewards
-        uint256 pnkReward = ((_params.pnkPenaltiesInRound / _params.coherentCount) * degreeOfCoherence) / ALPHA_DIVISOR;
-        round.sumPnkRewardPaid += pnkReward;
-        uint256 feeReward = ((round.totalFeesForJurors / _params.coherentCount) * degreeOfCoherence) / ALPHA_DIVISOR;
-        round.sumFeeRewardPaid += feeReward;
-        pinakion.safeTransfer(account, pnkReward);
-        if (round.feeToken == Constants.NATIVE_CURRENCY) {
-            // The dispute fees were paid in ETH
-            payable(account).send(feeReward);
-        } else {
-            // The dispute fees were paid in ERC20
-            round.feeToken.safeTransfer(account, feeReward);
-        }
-        emit TokenAndETHShift(
-            account,
-            _params.disputeID,
-            _params.round,
-            degreeOfCoherence,
-            int256(pnkReward),
-            int256(feeReward),
-            round.feeToken
-        );
-
-        // Transfer any residual rewards to the governor. It may happen due to partial coherence of the jurors.
-        if (_params.repartition == _params.numberOfVotesInRound * 2 - 1) {
-            uint256 leftoverPnkReward = _params.pnkPenaltiesInRound - round.sumPnkRewardPaid;
-            uint256 leftoverFeeReward = round.totalFeesForJurors - round.sumFeeRewardPaid;
-            if (leftoverPnkReward != 0 || leftoverFeeReward != 0) {
-                if (leftoverPnkReward != 0) {
-                    pinakion.safeTransfer(governor, leftoverPnkReward);
-                }
-                if (leftoverFeeReward != 0) {
-                    if (round.feeToken == Constants.NATIVE_CURRENCY) {
-                        // The dispute fees were paid in ETH
-                        payable(governor).send(leftoverFeeReward);
-                    } else {
-                        // The dispute fees were paid in ERC20
-                        round.feeToken.safeTransfer(governor, leftoverFeeReward);
-                    }
-                }
-                emit LeftoverRewardSent(
-                    _params.disputeID,
-                    _params.round,
-                    leftoverPnkReward,
-                    leftoverFeeReward,
-                    round.feeToken
-                );
-            }
-        }
-    }
-
-    /// @dev Executes a specified dispute's ruling.
-    /// @param _disputeID The ID of the dispute.
-    function executeRuling(uint256 _disputeID) external {
-        Dispute storage dispute = disputes[_disputeID];
-        if (dispute.period != Period.execution) revert NotExecutionPeriod();
-        if (dispute.ruled) revert RulingAlreadyExecuted();
-
-        (uint256 winningChoice, , ) = currentRuling(_disputeID);
-        dispute.ruled = true;
-        emit Ruling(dispute.arbitrated, _disputeID, winningChoice);
-        dispute.arbitrated.rule(_disputeID, winningChoice);
-    }
-
-    // ************************************* //
-    // *           Public Views            * //
-    // ************************************* //
-
-    /// @dev Compute the cost of arbitration denominated in ETH.
-    ///      It is recommended not to increase it often, as it can be highly time and gas consuming for the arbitrated contracts to cope with fee augmentation.
-    /// @param _extraData Additional info about the dispute. We use it to pass the ID of the dispute's court (first 32 bytes), the minimum number of jurors required (next 32 bytes) and the ID of the specific dispute kit (last 32 bytes).
-    /// @return cost The arbitration cost in ETH.
-    function arbitrationCost(bytes memory _extraData) public view override returns (uint256 cost) {
-        (uint96 courtID, uint256 minJurors, ) = _extraDataToCourtIDMinJurorsDisputeKit(_extraData);
-        cost = courts[courtID].feeForJuror * minJurors;
-    }
-
-    /// @dev Compute the cost of arbitration denominated in `_feeToken`.
-    ///      It is recommended not to increase it often, as it can be highly time and gas consuming for the arbitrated contracts to cope with fee augmentation.
-    /// @param _extraData Additional info about the dispute. We use it to pass the ID of the dispute's court (first 32 bytes), the minimum number of jurors required (next 32 bytes) and the ID of the specific dispute kit (last 32 bytes).
-    /// @param _feeToken The ERC20 token used to pay fees.
-    /// @return cost The arbitration cost in `_feeToken`.
-    function arbitrationCost(bytes calldata _extraData, IERC20 _feeToken) public view override returns (uint256 cost) {
-        cost = convertEthToTokenAmount(_feeToken, arbitrationCost(_extraData));
-    }
-
-    /// @dev Gets the cost of appealing a specified dispute.
-    /// @param _disputeID The ID of the dispute.
-    /// @return cost The appeal cost.
-    function appealCost(uint256 _disputeID) public view returns (uint256 cost) {
-        Dispute storage dispute = disputes[_disputeID];
-        Round storage round = dispute.rounds[dispute.rounds.length - 1];
-        Court storage court = courts[dispute.courtID];
-        if (round.nbVotes >= court.jurorsForCourtJump) {
-            // Jump to parent court.
-            if (dispute.courtID == Constants.GENERAL_COURT) {
-                // TODO: Handle the forking when appealed in General court.
-                cost = NON_PAYABLE_AMOUNT; // Get the cost of the parent court.
-            } else {
-                cost = courts[court.parent].feeForJuror * ((round.nbVotes * 2) + 1);
-            }
-        } else {
-            // Stay in current court.
-            cost = court.feeForJuror * ((round.nbVotes * 2) + 1);
-        }
-    }
-
-    /// @dev Gets the start and the end of a specified dispute's current appeal period.
-    /// @param _disputeID The ID of the dispute.
-    /// @return start The start of the appeal period.
-    /// @return end The end of the appeal period.
-    function appealPeriod(uint256 _disputeID) public view returns (uint256 start, uint256 end) {
-        Dispute storage dispute = disputes[_disputeID];
-        if (dispute.period == Period.appeal) {
-            start = dispute.lastPeriodChange;
-            end = dispute.lastPeriodChange + courts[dispute.courtID].timesPerPeriod[uint256(Period.appeal)];
-        } else {
-            start = 0;
-            end = 0;
-        }
-    }
-
-    /// @dev Gets the current ruling of a specified dispute.
-    /// @param _disputeID The ID of the dispute.
-    /// @return ruling The current ruling.
-    /// @return tied Whether it's a tie or not.
-    /// @return overridden Whether the ruling was overridden by appeal funding or not.
-    function currentRuling(uint256 _disputeID) public view returns (uint256 ruling, bool tied, bool overridden) {
-        Dispute storage dispute = disputes[_disputeID];
-        Round storage round = dispute.rounds[dispute.rounds.length - 1];
-        IDisputeKit disputeKit = disputeKits[round.disputeKitID];
-        (ruling, tied, overridden) = disputeKit.currentRuling(_disputeID);
-    }
-
-    function getRoundInfo(uint256 _disputeID, uint256 _round) external view returns (Round memory) {
-        return disputes[_disputeID].rounds[_round];
-    }
-
-    function getNumberOfRounds(uint256 _disputeID) external view returns (uint256) {
-        return disputes[_disputeID].rounds.length;
-    }
-
-    function isSupported(uint96 _courtID, uint256 _disputeKitID) external view returns (bool) {
-        return courts[_courtID].supportedDisputeKits[_disputeKitID];
-    }
-
-    /// @dev Gets the timesPerPeriod array for a given court.
-    /// @param _courtID The ID of the court to get the times from.
-    /// @return timesPerPeriod The timesPerPeriod array for the given court.
-    function getTimesPerPeriod(uint96 _courtID) external view returns (uint256[4] memory timesPerPeriod) {
-        timesPerPeriod = courts[_courtID].timesPerPeriod;
-    }
-
-    // ************************************* //
-    // *   Public Views for Dispute Kits   * //
-    // ************************************* //
-
-    /// @dev Gets the number of votes permitted for the specified dispute in the latest round.
-    /// @param _disputeID The ID of the dispute.
-    function getNumberOfVotes(uint256 _disputeID) external view returns (uint256) {
-        Dispute storage dispute = disputes[_disputeID];
-        return dispute.rounds[dispute.rounds.length - 1].nbVotes;
-    }
-
-    /// @dev Returns true if the dispute kit will be switched to a parent DK.
-    /// @param _disputeID The ID of the dispute.
-    /// @return Whether DK will be switched or not.
-    function isDisputeKitJumping(uint256 _disputeID) external view returns (bool) {
-        Dispute storage dispute = disputes[_disputeID];
-        Round storage round = dispute.rounds[dispute.rounds.length - 1];
-        Court storage court = courts[dispute.courtID];
-
-        if (round.nbVotes < court.jurorsForCourtJump) {
-            return false;
-        }
-
-        // Jump if the parent court doesn't support the current DK.
-        return !courts[court.parent].supportedDisputeKits[round.disputeKitID];
-    }
-
-    function getDisputeKitsLength() external view returns (uint256) {
-        return disputeKits.length;
-    }
-
-    function convertEthToTokenAmount(IERC20 _toToken, uint256 _amountInEth) public view returns (uint256) {
-        return (_amountInEth * 10 ** currencyRates[_toToken].rateDecimals) / currencyRates[_toToken].rateInEth;
-    }
-
-    // ************************************* //
-    // *            Internal               * //
-    // ************************************* //
-
-    /// @dev Toggles the dispute kit support for a given court.
-    /// @param _courtID The ID of the court to toggle the support for.
-    /// @param _disputeKitID The ID of the dispute kit to toggle the support for.
-    /// @param _enable Whether to enable or disable the support. Note that classic dispute kit should always be enabled.
-    function _enableDisputeKit(uint96 _courtID, uint256 _disputeKitID, bool _enable) internal {
-        courts[_courtID].supportedDisputeKits[_disputeKitID] = _enable;
-        emit DisputeKitEnabled(_courtID, _disputeKitID, _enable);
-    }
-
-    /// @dev If called only once then set _onError to Revert, otherwise set it to Return
-    /// @param _account The account to set the stake for.
-    /// @param _courtID The ID of the court to set the stake for.
-    /// @param _newStake The new stake.
-    /// @param _alreadyTransferred Whether the PNKs were already transferred to/from the staking contract.
-    /// @param _onError Whether to revert or return false on error.
-    /// @return Whether the stake was successfully set or not.
-    function _setStake(
-        address _account,
-        uint96 _courtID,
-        uint256 _newStake,
-        bool _alreadyTransferred,
-        OnError _onError
-    ) internal returns (bool) {
-        if (_courtID == Constants.FORKING_COURT || _courtID > courts.length) {
-            _stakingFailed(_onError); // Staking directly into the forking court is not allowed.
-            return false;
-        }
-        if (_newStake != 0 && _newStake < courts[_courtID].minStake) {
-            _stakingFailed(_onError); // Staking less than the minimum stake is not allowed.
-            return false;
-        }
-        (uint256 pnkDeposit, uint256 pnkWithdrawal, bool sortitionSuccess) = sortitionModule.setStake(
-            _account,
-            _courtID,
-            _newStake,
-            _alreadyTransferred
-        );
-        if (!sortitionSuccess) {
-            _stakingFailed(_onError);
-            return false;
-        }
-        if (pnkDeposit > 0) {
-            if (!pinakion.safeTransferFrom(_account, address(this), pnkDeposit)) {
-                _stakingFailed(_onError);
-                return false;
-            }
-        }
-        if (pnkWithdrawal > 0) {
-            if (!pinakion.safeTransfer(_account, pnkWithdrawal)) {
-                _stakingFailed(_onError);
-                return false;
-            }
-        }
-        return true;
-    }
-
-    /// @dev It may revert depending on the _onError parameter.
-    function _stakingFailed(OnError _onError) internal pure {
-        if (_onError == OnError.Return) return;
-        revert StakingFailed();
-    }
-
-    /// @dev Gets a court ID, the minimum number of jurors and an ID of a dispute kit from a specified extra data bytes array.
-    /// Note that if extradata contains an incorrect value then this value will be switched to default.
-    /// @param _extraData The extra data bytes array. The first 32 bytes are the court ID, the next are the minimum number of jurors and the last are the dispute kit ID.
-    /// @return courtID The court ID.
-    /// @return minJurors The minimum number of jurors required.
-    /// @return disputeKitID The ID of the dispute kit.
-    function _extraDataToCourtIDMinJurorsDisputeKit(
-        bytes memory _extraData
-    ) internal view returns (uint96 courtID, uint256 minJurors, uint256 disputeKitID) {
-        // Note that if the extradata doesn't contain 32 bytes for the dispute kit ID it'll return the default 0 index.
-        if (_extraData.length >= 64) {
-            assembly {
-                // solium-disable-line security/no-inline-assembly
-                courtID := mload(add(_extraData, 0x20))
-                minJurors := mload(add(_extraData, 0x40))
-                disputeKitID := mload(add(_extraData, 0x60))
-            }
-            if (courtID == Constants.FORKING_COURT || courtID >= courts.length) {
-                courtID = Constants.GENERAL_COURT;
-            }
-            if (minJurors == 0) {
-                minJurors = Constants.DEFAULT_NB_OF_JURORS;
-            }
-            if (disputeKitID == Constants.NULL_DISPUTE_KIT || disputeKitID >= disputeKits.length) {
-                disputeKitID = Constants.DISPUTE_KIT_CLASSIC; // 0 index is not used.
-            }
-        } else {
-            courtID = Constants.GENERAL_COURT;
-            minJurors = Constants.DEFAULT_NB_OF_JURORS;
-            disputeKitID = Constants.DISPUTE_KIT_CLASSIC;
-        }
-    }
-
-    // ************************************* //
-    // *              Errors               * //
-    // ************************************* //
-
-    error GovernorOnly();
-    error DisputeKitOnly();
-    error SortitionModuleOnly();
-    error UnsuccessfulCall();
-    error InvalidDisputKitParent();
-    error DepthLevelMax();
-    error MinStakeLowerThanParentCourt();
-    error UnsupportedDisputeKit();
-    error InvalidForkingCourtAsParent();
-    error WrongDisputeKitIndex();
-    error CannotDisableClassicDK();
-    error ArraysLengthMismatch();
-    error StakingFailed();
-    error ArbitrationFeesNotEnough();
-    error DisputeKitNotSupportedByCourt();
-    error MustSupportDisputeKitClassic();
-    error TokenNotAccepted();
-    error EvidenceNotPassedAndNotAppeal();
-    error DisputeStillDrawing();
-    error CommitPeriodNotPassed();
-    error VotePeriodNotPassed();
-    error AppealPeriodNotPassed();
-    error NotEvidencePeriod();
-    error AppealFeesNotEnough();
-    error DisputeNotAppealable();
-    error NotExecutionPeriod();
-    error RulingAlreadyExecuted();
-    error DisputePeriodIsFinal();
-    error TransferFailed();
-=======
->>>>>>> 9f27b765
 }