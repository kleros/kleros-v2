--- conflicted
+++ resolved
@@ -52,29 +52,9 @@
 
     /// @dev Relays a dispute creation from the ForeignGateway to the home arbitrator using the same parameters as the ones on the foreign chain.
     ///      Providing incorrect parameters will create a different hash than on the foreignChain and will not affect the actual dispute/arbitrable's ruling.
-<<<<<<< HEAD
     ///      This function accepts the fees payment in the ERC20 `acceptedFeeToken()`.
     /// @param _params The parameters of the dispute, see `RelayCreateDisputeParams`.
     function relayCreateDispute(RelayCreateDisputeParams memory _params, uint256 _feeAmount) external;
-=======
-    ///      This function accepts the fees payment in the ERC20 token specified by `acceptedFeeToken()`.
-    /// @param _foreignChainID foreignChainId
-    /// @param _foreignBlockHash foreignBlockHash
-    /// @param _foreignDisputeID foreignDisputeID
-    /// @param _choices number of ruling choices
-    /// @param _extraData extraData
-    /// @param _arbitrable arbitrable
-    /// @param _feeAmount Amount of the ERC20 token used to pay fees.
-    function relayCreateDispute(
-        uint256 _foreignChainID,
-        bytes32 _foreignBlockHash,
-        uint256 _foreignDisputeID,
-        uint256 _choices,
-        bytes calldata _extraData,
-        address _arbitrable,
-        uint256 _feeAmount
-    ) external;
->>>>>>> 4e81aa60
 
     /// @dev Looks up the local home disputeID for a disputeHash
     /// @param _disputeHash dispute hash
