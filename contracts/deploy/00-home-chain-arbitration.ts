import { HardhatRuntimeEnvironment } from "hardhat/types";
import { DeployFunction } from "hardhat-deploy/types";
import { BigNumber } from "ethers";
import getContractAddress from "../deploy-helpers/getContractAddress";

enum HomeChains {
  ARBITRUM_ONE = 42161,
  ARBITRUM_GOERLI = 421613,
  HARDHAT = 31337,
}

const pnkByChain = new Map<HomeChains, string>([
  [HomeChains.ARBITRUM_ONE, "0x330bD769382cFc6d50175903434CCC8D206DCAE5"],
  [HomeChains.ARBITRUM_GOERLI, "0x4DEeeFD054434bf6721eF39Aa18EfB3fd0D12610"],
]);

<<<<<<< HEAD
const deployArbitration: DeployFunction = async (hre: HardhatRuntimeEnvironment) => {
  const { ethers, deployments, getNamedAccounts, getChainId, config } = hre;
  const { deploy, execute } = deployments;
  const { AddressZero } = hre.ethers.constants;
  const { providers } = ethers;

  const homeNetworks = {
    42161: config.networks.arbitrum,
    421611: config.networks.arbitrumRinkeby,
    31337: config.networks.localhost,
  };
=======
// https://randomizer.ai/docs#addresses
const randomizerByChain = new Map<HomeChains, string>([
  [HomeChains.ARBITRUM_ONE, "0x5b8bB80f2d72D0C85caB8fB169e8170A05C94bAF"],
  [HomeChains.ARBITRUM_GOERLI, "0x923096Da90a3b60eb7E12723fA2E1547BA9236Bc"],
]);

const deployArbitration: DeployFunction = async (
  hre: HardhatRuntimeEnvironment
) => {
  const { deployments, getNamedAccounts, getChainId } = hre;
  const { deploy, execute } = deployments;
  const { AddressZero } = hre.ethers.constants;
  const RNG_LOOKAHEAD = 20;
>>>>>>> a7030646

  // fallback to hardhat node signers on local network
  const deployer =
    (await getNamedAccounts()).deployer ??
    (await hre.ethers.getSigners())[0].address;
  const chainId = Number(await getChainId());
  console.log(
    "Deploying to %s with deployer %s",
    HomeChains[chainId],
    deployer
  );

  if (chainId === HomeChains.HARDHAT) {
    pnkByChain.set(
      HomeChains.HARDHAT,
      (
        await deploy("PNK", {
          from: deployer,
          log: true,
        })
      ).address
    );
    randomizerByChain.set(
      HomeChains.HARDHAT,
      (
        await deploy("RandomizerMock", {
          from: deployer,
          args: [],
          log: true,
        })
      ).address
    );
  }

  await deploy("PolicyRegistry", {
    from: deployer,
    args: [deployer],
    log: true,
  });

  const randomizer =
    randomizerByChain.get(Number(await getChainId())) ?? AddressZero;
  const rng = await deploy("RandomizerRNG", {
    from: deployer,
    args: [randomizer, deployer],
    log: true,
  });

  const disputeKit = await deploy("DisputeKitClassic", {
    from: deployer,
<<<<<<< HEAD
    args: [deployer, AddressZero],
    log: true,
  });

  let nonce;
  if (chainId === HomeChains.HARDHAT) {
    pnkByChain.set(
      HomeChains.HARDHAT,
      (
        await deploy("PNK", {
          from: deployer,
          log: true,
        })
      ).address
    );
    nonce = await ethers.provider.getTransactionCount(deployer);
    nonce += 1;
  } else {
    const homeChainProvider = new providers.JsonRpcProvider(homeNetworks[chainId].url);
    nonce = await homeChainProvider.getTransactionCount(deployer);
    // TODO: Nonce hasn't been determined for this part of the condition.
    nonce += 1;
  }

  const KlerosCoreAddress = getContractAddress(deployer, nonce);
  console.log("calculated future KlerosCore address for nonce %d: %s", nonce, KlerosCoreAddress);

  const sortitionModule = await deploy("SortitionModule", {
    from: deployer,
    args: [KlerosCoreAddress, 1800, 1800, rng.address], // minStakingTime, maxFreezingTime
    log: true,
  });

  const pnk = pnkByChain.get(Number(await getChainId())) ?? AddressZero;
=======
    args: [deployer, AddressZero, rng.address, RNG_LOOKAHEAD],
    log: true,
  });

  const sortitionSumTreeLibrary = await deploy("SortitionSumTreeFactoryV2", {
    from: deployer,
    log: true,
  });

  const pnk = pnkByChain.get(chainId) ?? AddressZero;
>>>>>>> a7030646
  const minStake = BigNumber.from(10).pow(20).mul(2);
  const alpha = 10000;
  const feeForJuror = BigNumber.from(10).pow(17);
  const sortitionSumTreeK = 3;
  const klerosCore = await deploy("KlerosCore", {
    from: deployer,
<<<<<<< HEAD
=======
    libraries: {
      SortitionSumTreeFactoryV2: sortitionSumTreeLibrary.address,
    },
>>>>>>> a7030646
    args: [
      deployer,
      pnk,
      AddressZero,
      disputeKit.address,
      false,
<<<<<<< HEAD
      [minStake, alpha, feeForJuror, 3], // minStake, alpha, feeForJuror, jurorsForCourtJump
      [0, 0, 0, 0], // evidencePeriod, commitPeriod, votePeriod, appealPeriod
      0xfa, // Extra data for sortition module will return the default value of K
      sortitionModule.address,
=======
      [minStake, alpha, feeForJuror, 256], // minStake, alpha, feeForJuror, jurorsForCourtJump
      [0, 0, 0, 10], // evidencePeriod, commitPeriod, votePeriod, appealPeriod
      sortitionSumTreeK,
>>>>>>> a7030646
    ],
    log: true,
  });

  // execute DisputeKitClassic.changeCore() only if necessary
  const currentCore = await hre.ethers
    .getContractAt("DisputeKitClassic", disputeKit.address)
    .then((dk) => dk.core());
  if (currentCore !== klerosCore.address) {
    await execute(
      "DisputeKitClassic",
      { from: deployer, log: true },
      "changeCore",
      klerosCore.address
    );
  }

  await deploy("DisputeResolver", {
    from: deployer,
    args: [klerosCore.address],
    log: true,
  });
};

deployArbitration.tags = ["Arbitration"];
deployArbitration.skip = async ({ getChainId }) => {
  const chainId = Number(await getChainId());
  return !HomeChains[chainId];
};

export default deployArbitration;<|MERGE_RESOLUTION|>--- conflicted
+++ resolved
@@ -14,19 +14,6 @@
   [HomeChains.ARBITRUM_GOERLI, "0x4DEeeFD054434bf6721eF39Aa18EfB3fd0D12610"],
 ]);
 
-<<<<<<< HEAD
-const deployArbitration: DeployFunction = async (hre: HardhatRuntimeEnvironment) => {
-  const { ethers, deployments, getNamedAccounts, getChainId, config } = hre;
-  const { deploy, execute } = deployments;
-  const { AddressZero } = hre.ethers.constants;
-  const { providers } = ethers;
-
-  const homeNetworks = {
-    42161: config.networks.arbitrum,
-    421611: config.networks.arbitrumRinkeby,
-    31337: config.networks.localhost,
-  };
-=======
 // https://randomizer.ai/docs#addresses
 const randomizerByChain = new Map<HomeChains, string>([
   [HomeChains.ARBITRUM_ONE, "0x5b8bB80f2d72D0C85caB8fB169e8170A05C94bAF"],
@@ -36,11 +23,17 @@
 const deployArbitration: DeployFunction = async (
   hre: HardhatRuntimeEnvironment
 ) => {
-  const { deployments, getNamedAccounts, getChainId } = hre;
+  const { ethers, deployments, getNamedAccounts, getChainId, config } = hre;
   const { deploy, execute } = deployments;
   const { AddressZero } = hre.ethers.constants;
   const RNG_LOOKAHEAD = 20;
->>>>>>> a7030646
+  const { providers } = ethers;
+
+  const homeNetworks = {
+    42161: config.networks.arbitrum,
+    421611: config.networks.arbitrumRinkeby,
+    31337: config.networks.localhost,
+  };
 
   // fallback to hardhat node signers on local network
   const deployer =
@@ -53,6 +46,7 @@
     deployer
   );
 
+  let nonce;
   if (chainId === HomeChains.HARDHAT) {
     pnkByChain.set(
       HomeChains.HARDHAT,
@@ -73,6 +67,15 @@
         })
       ).address
     );
+    nonce = await ethers.provider.getTransactionCount(deployer);
+    nonce += 4;
+  } else {
+    const homeChainProvider = new providers.JsonRpcProvider(
+      homeNetworks[chainId].url
+    );
+    nonce = await homeChainProvider.getTransactionCount(deployer);
+    // TODO: Nonce hasn't been determined for this part of the condition.
+    nonce += 4;
   }
 
   await deploy("PolicyRegistry", {
@@ -91,81 +94,39 @@
 
   const disputeKit = await deploy("DisputeKitClassic", {
     from: deployer,
-<<<<<<< HEAD
     args: [deployer, AddressZero],
     log: true,
   });
 
-  let nonce;
-  if (chainId === HomeChains.HARDHAT) {
-    pnkByChain.set(
-      HomeChains.HARDHAT,
-      (
-        await deploy("PNK", {
-          from: deployer,
-          log: true,
-        })
-      ).address
-    );
-    nonce = await ethers.provider.getTransactionCount(deployer);
-    nonce += 1;
-  } else {
-    const homeChainProvider = new providers.JsonRpcProvider(homeNetworks[chainId].url);
-    nonce = await homeChainProvider.getTransactionCount(deployer);
-    // TODO: Nonce hasn't been determined for this part of the condition.
-    nonce += 1;
-  }
-
   const KlerosCoreAddress = getContractAddress(deployer, nonce);
-  console.log("calculated future KlerosCore address for nonce %d: %s", nonce, KlerosCoreAddress);
+  console.log(
+    "calculated future KlerosCore address for nonce %d: %s",
+    nonce,
+    KlerosCoreAddress
+  );
 
   const sortitionModule = await deploy("SortitionModule", {
     from: deployer,
-    args: [KlerosCoreAddress, 1800, 1800, rng.address], // minStakingTime, maxFreezingTime
-    log: true,
-  });
-
-  const pnk = pnkByChain.get(Number(await getChainId())) ?? AddressZero;
-=======
-    args: [deployer, AddressZero, rng.address, RNG_LOOKAHEAD],
-    log: true,
-  });
-
-  const sortitionSumTreeLibrary = await deploy("SortitionSumTreeFactoryV2", {
-    from: deployer,
+    args: [KlerosCoreAddress, 1800, 1800, rng.address, RNG_LOOKAHEAD], // minStakingTime, maxFreezingTime
     log: true,
   });
 
   const pnk = pnkByChain.get(chainId) ?? AddressZero;
->>>>>>> a7030646
   const minStake = BigNumber.from(10).pow(20).mul(2);
   const alpha = 10000;
   const feeForJuror = BigNumber.from(10).pow(17);
-  const sortitionSumTreeK = 3;
   const klerosCore = await deploy("KlerosCore", {
     from: deployer,
-<<<<<<< HEAD
-=======
-    libraries: {
-      SortitionSumTreeFactoryV2: sortitionSumTreeLibrary.address,
-    },
->>>>>>> a7030646
     args: [
       deployer,
       pnk,
       AddressZero,
       disputeKit.address,
       false,
-<<<<<<< HEAD
-      [minStake, alpha, feeForJuror, 3], // minStake, alpha, feeForJuror, jurorsForCourtJump
-      [0, 0, 0, 0], // evidencePeriod, commitPeriod, votePeriod, appealPeriod
+      [minStake, alpha, feeForJuror, 256], // minStake, alpha, feeForJuror, jurorsForCourtJump
+      [0, 0, 0, 10], // evidencePeriod, commitPeriod, votePeriod, appealPeriod
       0xfa, // Extra data for sortition module will return the default value of K
       sortitionModule.address,
-=======
-      [minStake, alpha, feeForJuror, 256], // minStake, alpha, feeForJuror, jurorsForCourtJump
-      [0, 0, 0, 10], // evidencePeriod, commitPeriod, votePeriod, appealPeriod
-      sortitionSumTreeK,
->>>>>>> a7030646
     ],
     log: true,
   });
