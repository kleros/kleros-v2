--- conflicted
+++ resolved
@@ -1,25 +1,15 @@
 import { HardhatRuntimeEnvironment } from "hardhat/types";
 import { DeployFunction } from "hardhat-deploy/types";
-import { BigNumber, BigNumberish } from "ethers";
-<<<<<<< HEAD
 import { deployUpgradableDeterministic } from "./utils/deployUpgradable";
-import { HomeChains, isSkipped, isDevnet } from "./utils";
-=======
-import { getContractAddress } from "./utils/getContractAddress";
-import { deployUpgradable } from "./utils/deployUpgradable";
 import { changeCurrencyRate } from "./utils/klerosCoreHelper";
 import { HomeChains, isSkipped, isDevnet, PNK, ETH } from "./utils";
->>>>>>> 9f27b765
 import { getContractOrDeploy } from "./utils/getContractOrDeploy";
 import { deployERC20AndFaucet } from "./utils/deployTokens";
 import { DisputeKitClassic, KlerosCore } from "../typechain-types";
 
 const deployArbitration: DeployFunction = async (hre: HardhatRuntimeEnvironment) => {
   const { ethers, deployments, getNamedAccounts, getChainId } = hre;
-<<<<<<< HEAD
   const { execute } = deployments;
-=======
->>>>>>> 9f27b765
   const { AddressZero } = hre.ethers.constants;
   const RNG_LOOKAHEAD = 20;
 
@@ -68,14 +58,9 @@
 
   const minStake = PNK(200);
   const alpha = 10000;
-<<<<<<< HEAD
-  const feeForJuror = BigNumber.from(10).pow(17);
-  const klerosCore = await deployUpgradableDeterministic(deployments, "KlerosCore", {
-=======
   const feeForJuror = ETH(0.1);
   const jurorsForCourtJump = 256;
-  const klerosCore = await deployUpgradable(deployments, "KlerosCore", {
->>>>>>> 9f27b765
+  const klerosCore = await deployUpgradableDeterministic(deployments, "KlerosCore", {
     from: deployer,
     args: [
       deployer,
