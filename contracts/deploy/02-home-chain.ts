import { HardhatRuntimeEnvironment } from "hardhat/types";
import { DeployFunction } from "hardhat-deploy/types";
import { ethers } from "hardhat";

const HOME_CHAIN_IDS = [42161, 421611, 31337]; // ArbOne, ArbRinkeby, Hardhat
const epochPeriod = 86400; // 24 hours

// TODO: use deterministic deployments

const deployHomeGateway: DeployFunction = async (hre: HardhatRuntimeEnvironment) => {
  const { deployments, getNamedAccounts, getChainId } = hre;
  const { deploy, execute } = deployments;
  const chainId = Number(await getChainId());

  // fallback to hardhat node signers on local network
  const deployer = (await getNamedAccounts()).deployer ?? (await hre.ethers.getSigners())[0].address;
  console.log("deployer: %s", deployer);

  // ----------------------------------------------------------------------------------------------
  const hardhatDeployer = async () => {
    const fastBridgeReceiver = await deployments.get("FastBridgeReceiverOnEthereum");
    const arbSysMock = await deploy("ArbSysMock", { from: deployer, log: true });
<<<<<<< HEAD
    let fastBridgeSender;

    fastBridgeSender = await deploy("FastBridgeSenderToEthereumMock", {
=======

    const fastBridgeSender = await deploy("FastBridgeSenderToEthereumMock", {
>>>>>>> 0eb43e09
      from: deployer,
      contract: "FastBridgeSenderMock",
      args: [epochPeriod, fastBridgeReceiver.address, arbSysMock.address],
      log: true,
    }); // nonce+0

    const klerosCore = await deployments.get("KlerosCore");
    const foreignGateway = await deployments.get("ForeignGatewayOnEthereum");
    const foreignChainId = 31337;

    const homeGateway = await deploy("HomeGatewayToEthereum", {
      from: deployer,
      contract: "HomeGateway",
      args: [deployer, klerosCore.address, fastBridgeSender.address, foreignGateway.address, foreignChainId],
      gasLimit: 4000000,
      log: true,
    }); // nonce+1

    const outbox = await deploy("OutboxMock", {
      from: deployer,
      args: [fastBridgeSender.address],
      log: true,
    });

    const bridge = await deploy("BridgeMock", {
      from: deployer,
      args: [outbox.address],
      log: true,
    });

    await deploy("InboxMock", {
      from: deployer,
      args: [bridge.address],
      log: true,
    });
  };

  // ----------------------------------------------------------------------------------------------
  const liveDeployer = async () => {
    const fastBridgeReceiver = await hre.companionNetworks.foreign.deployments.get("FastBridgeReceiverOnEthereum");

    const fastBridgeSender = await deploy("FastBridgeSenderToEthereum", {
      from: deployer,
      contract: "FastBridgeSender",
      args: [epochPeriod, fastBridgeReceiver.address ],
      log: true,
    }); // nonce+0

    const klerosCore = await deployments.get("KlerosCore");
    const foreignGateway = await hre.companionNetworks.foreign.deployments.get("ForeignGatewayOnEthereum");
    const foreignChainId = Number(await hre.companionNetworks.foreign.getChainId());
    const homeGateway = await deploy("HomeGatewayToEthereum", {
      from: deployer,
      contract: "HomeGateway",
      args: [
        deployer,
        klerosCore.address, 
        fastBridgeSender.address, 
        foreignGateway.address, 
        foreignChainId],
      log: true,
    }); // nonce+
  };

  // ----------------------------------------------------------------------------------------------
  if (chainId === 31337) {
    await hardhatDeployer();
  } else {
    await liveDeployer();
  }
};

deployHomeGateway.tags = ["HomeChain", "HomeGateway"];
deployHomeGateway.skip = async ({ getChainId }) => !HOME_CHAIN_IDS.includes(Number(await getChainId()));

export default deployHomeGateway;<|MERGE_RESOLUTION|>--- conflicted
+++ resolved
@@ -20,14 +20,8 @@
   const hardhatDeployer = async () => {
     const fastBridgeReceiver = await deployments.get("FastBridgeReceiverOnEthereum");
     const arbSysMock = await deploy("ArbSysMock", { from: deployer, log: true });
-<<<<<<< HEAD
-    let fastBridgeSender;
-
-    fastBridgeSender = await deploy("FastBridgeSenderToEthereumMock", {
-=======
 
     const fastBridgeSender = await deploy("FastBridgeSenderToEthereumMock", {
->>>>>>> 0eb43e09
       from: deployer,
       contract: "FastBridgeSenderMock",
       args: [epochPeriod, fastBridgeReceiver.address, arbSysMock.address],
@@ -72,7 +66,7 @@
     const fastBridgeSender = await deploy("FastBridgeSenderToEthereum", {
       from: deployer,
       contract: "FastBridgeSender",
-      args: [epochPeriod, fastBridgeReceiver.address ],
+      args: [epochPeriod, fastBridgeReceiver.address],
       log: true,
     }); // nonce+0
 
@@ -82,12 +76,7 @@
     const homeGateway = await deploy("HomeGatewayToEthereum", {
       from: deployer,
       contract: "HomeGateway",
-      args: [
-        deployer,
-        klerosCore.address, 
-        fastBridgeSender.address, 
-        foreignGateway.address, 
-        foreignChainId],
+      args: [deployer, klerosCore.address, fastBridgeSender.address, foreignGateway.address, foreignChainId],
       log: true,
     }); // nonce+
   };
