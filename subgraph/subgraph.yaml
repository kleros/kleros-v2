--- conflicted
+++ resolved
@@ -6,11 +6,7 @@
     name: KlerosCore
     network: arbitrum-goerli
     source:
-<<<<<<< HEAD
       address: "0x4d7858e73a8842b5e6422D08a3349924dD062AbB"
-=======
-      address: "0x9Bcb0D261D5B446c0474d0846563C712F8B7bE5E"
->>>>>>> 22ecc006
       abi: KlerosCore
       startBlock: 4027978
     mapping:
@@ -60,11 +56,7 @@
     name: PolicyRegistry
     network: arbitrum-goerli
     source:
-<<<<<<< HEAD
       address: "0xAF0F49Fe110b48bd512F00d51D141F023c9a9106"
-=======
-      address: "0xaE25ed5eDad0bD932D3Af2e36631849497512068"
->>>>>>> 22ecc006
       abi: PolicyRegistry
       startBlock: 4027973
     mapping:
@@ -84,11 +76,7 @@
     name: DisputeKitClassic
     network: arbitrum-goerli
     source:
-<<<<<<< HEAD
       address: "0xde31F2245d164620d08f5b0f8D43dCe8B9708373"
-=======
-      address: "0x61C72C3258C3D4D05bebD045E7FB0d57695CF43e"
->>>>>>> 22ecc006
       abi: DisputeKitClassic
       startBlock: 4027976
     mapping:
